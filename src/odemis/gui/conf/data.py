--- conflicted
+++ resolved
@@ -843,134 +843,18 @@
         },
     },
     "meteor" : {
-<<<<<<< HEAD
-        "e-beam":
-        OrderedDict((
-            ("accelVoltage", {
-                "label": "Accel. Voltage",
-                "tooltip": "Accelerating voltage",
-                "event": wx.EVT_SCROLL_CHANGED  # only affects when it's a slider
-            }),
-            ("probeCurrent", {
-                "label": "Beam Current",
-                "control_type": odemis.gui.CONTROL_SLIDER,
-                "type": "float",
-                "scale": "linear",
-                "event": wx.EVT_SCROLL_CHANGED
-            }),
-            ("horizontalFoV", {
-                "label": "HFW",
-                "tooltip": "Horizontal Field Width",
-                "control_type": odemis.gui.CONTROL_COMBO,
-                "choices": util.hfw_choices,
-            }),
-            ("dwellTime", {
-                "control_type": odemis.gui.CONTROL_SLIDER,
-                "tooltip": "Pixel integration time",
-                "type": "float",
-                "accuracy": 3,
-                "event": wx.EVT_SCROLL_CHANGED
-            }),
-            ("scale", {
-                # same as binning (but accepts floats)
-                "control_type": odemis.gui.CONTROL_NONE,
-            }),
-            ("resolution", {
+        "e-beam": {
+            "scale": {
+                "control_type": odemis.gui.CONTROL_NONE,
+            },
+            "resolution": {
                 "label": "Resolution",
                 "control_type": odemis.gui.CONTROL_COMBO,
                 "tooltip": "Number of pixels in the image",
                 "choices": None,
                 "accuracy": None,  # never simplify the numbers
-            }),
-        )),
-        "ion-beam":
-        OrderedDict((
-            ("accelVoltage", {
-                "label": "Accel. Voltage",
-                "tooltip": "Accelerating voltage",
-                "event": wx.EVT_SCROLL_CHANGED  # only affects when it's a slider
-            }),
-            ("probeCurrent", {
-                "label": "Beam Current",
-                "control_type": odemis.gui.CONTROL_SLIDER,
-                "type": "float",
-                "scale": "linear",
-                "event": wx.EVT_SCROLL_CHANGED
-            }),
-            ("resolution", {
-=======
-        "e-beam": {
-            "scale": {
-                "control_type": odemis.gui.CONTROL_NONE,
-            },
-            "resolution": {
->>>>>>> e5fc2889
-                "label": "Resolution",
-                "control_type": odemis.gui.CONTROL_COMBO,
-                "tooltip": "Number of pixels in the image",
-                "choices": None,
-                "accuracy": None,  # never simplify the numbers
-<<<<<<< HEAD
-            }),
-            ("dwellTime", {
-                "control_type": odemis.gui.CONTROL_SLIDER,
-                "tooltip": "Pixel integration time",
-                # "range": (1e-9, 1),
-                # "scale": "log",
-                "type": "float",
-                "accuracy": 3,
-                "event": wx.EVT_SCROLL_CHANGED
-            }),
-            ("horizontalFoV", {
-                "label": "HFW",
-                "tooltip": "Horizontal Field Width",
-                "control_type": odemis.gui.CONTROL_COMBO,
-                "choices": util.hfw_choices,
-                # "accuracy": 3,
-            }),
-            ("scale", {
-                # same as binning (but accepts floats)
-                "control_type": odemis.gui.CONTROL_NONE,
-                # "tooltip": "Pixel resolution preset",
-                # means will make sure both dimensions are treated as one
-                # "choices": util.binning_1d_from_2d,
-            }),
-
-        )),
-        "se-detector":
-        OrderedDict((
-            ("brightness", {
-                "label": "Brightness",
-            }),
-            ("contrast", {
-                "label": "Contrast",
-            }),
-            ("detector_mode", {
-                "label": "Detector Mode",
-            }),
-            ("detector_type", {
-                "label": "Detector Type",
-            }),
-        )),
-        "se-detector-ion":
-        OrderedDict((
-            ("brightness", {
-                "label": "Brightness",
-            }),
-            ("contrast", {
-                "label": "Contrast",
-            }),
-            ("detector_mode", {
-                "label": "Detector Mode",
-            }),
-            ("detector_type", {
-                "label": "Detector Type",
-            }),
-        )),
-=======
             }
         },
->>>>>>> e5fc2889
     }
 }
 
