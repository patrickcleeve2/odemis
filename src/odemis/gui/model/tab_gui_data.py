--- conflicted
+++ resolved
@@ -29,11 +29,7 @@
 
 import odemis.acq.stream as acqstream
 from odemis import model
-<<<<<<< HEAD
 from odemis.acq.feature import CryoFeature, get_feature_position_at_posture
-=======
-from odemis.acq.feature import CryoFeature
->>>>>>> e5fc2889
 from odemis.acq.move import FM_IMAGING, SEM_IMAGING
 from odemis.gui import conf
 from odemis.gui.conf import get_general_conf
@@ -368,10 +364,6 @@
         self.streams.subscribe(self._on_stream_change, init=True)
 
         self.view_posture = model.VigilantAttribute(FM_IMAGING)
-<<<<<<< HEAD
-        self.acqui_mode = AcquiMode.FLM
-=======
->>>>>>> e5fc2889
 
         if main.stigmator:
             # stigmator should have a "MD_CALIB" containing a dict[float, dict],
@@ -450,12 +442,6 @@
         self.patterns = model.ListVA()
 
         self.view_posture = model.VigilantAttribute(SEM_IMAGING)
-<<<<<<< HEAD
-        self.acqui_mode = AcquiMode.FIBSEM
-        self.is_sem_active_view: bool = False
-        self.is_fib_active_view: bool = False
-=======
->>>>>>> e5fc2889
 
     def _on_project_path_change(self, _):
         config = conf.get_acqui_conf()
