--- conflicted
+++ resolved
@@ -1,5 +1,5 @@
 <?xml version="1.0" encoding="UTF-8"?>
-<resource class="LiveViewport" version="2.5.3.0" xmlns="http://www.wxwidgets.org/wxxrc">
+<resource version="2.5.3.0" xmlns="http://www.wxwidgets.org/wxxrc">
   <object class="wxFrame" name="fr_main">
     <object class="wxMenuBar">
       <object class="wxMenu">
@@ -1126,15 +1126,7 @@
       <orient>wxHORIZONTAL</orient>
     </object>
     <bg>#333333</bg>
-<<<<<<< HEAD
-    <hidden>1</hidden>
     <style>wxWANTS_CHARS</style>
-    <XRCED>
-      <assign_var>1</assign_var>
-    </XRCED>
-=======
-    <style>wxWANTS_CHARS</style>
->>>>>>> 2342add4
   </object>
   <object class="wxPanel" name="pnl_tab_sparc_align">
     <object class="wxBoxSizer">
@@ -1990,10 +1982,6 @@
       <orient>wxHORIZONTAL</orient>
     </object>
     <bg>#333333</bg>
-<<<<<<< HEAD
-    <hidden>1</hidden>
-=======
->>>>>>> 2342add4
     <style>wxWANTS_CHARS</style>
   </object>
   <object class="wxPanel" name="pnl_tab_sparc_chamber">
@@ -2002,8 +1990,6 @@
         <object class="wxPanel">
           <size>200,-1</size>
           <bg>#333333</bg>
-<<<<<<< HEAD
-=======
           <object class="wxBoxSizer">
             <orient>wxVERTICAL</orient>
             <object class="sizeritem">
@@ -2021,7 +2007,6 @@
               <border>10</border>
             </object>
           </object>
->>>>>>> 2342add4
         </object>
         <flag>wxEXPAND</flag>
       </object>
@@ -2045,12 +2030,6 @@
       <orient>wxHORIZONTAL</orient>
     </object>
     <bg>#333333</bg>
-<<<<<<< HEAD
-    <hidden>1</hidden>
-    <XRCED>
-      <assign_var>1</assign_var>
-    </XRCED>
-=======
     <font>
       <size>11</size>
       <style>normal</style>
@@ -2058,7 +2037,6 @@
       <underlined>0</underlined>
       <face>Ubuntu</face>
     </font>
->>>>>>> 2342add4
   </object>
   <object class="wxPanel" name="pnl_tab_sparc_acqui">
     <object class="wxBoxSizer">
@@ -2528,13 +2506,6 @@
       </object>
     </object>
     <bg>#333333</bg>
-<<<<<<< HEAD
-    <hidden>1</hidden>
-    <XRCED>
-      <assign_var>1</assign_var>
-    </XRCED>
-=======
->>>>>>> 2342add4
   </object>
   <object class="wxPanel" name="pnl_tab_inspection">
     <object class="wxBoxSizer">
@@ -3460,13 +3431,6 @@
       <orient>wxHORIZONTAL</orient>
     </object>
     <bg>#333333</bg>
-<<<<<<< HEAD
-    <hidden>1</hidden>
-    <XRCED>
-      <assign_var>1</assign_var>
-    </XRCED>
-=======
->>>>>>> 2342add4
   </object>
   <object class="wxDialog" name="fr_acq">
     <object class="wxFlexGridSizer">
