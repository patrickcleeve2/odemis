# -*- coding: utf-8 -*-

"""
Created on 2 Feb 2012

@author: Éric Piel

Copyright © 2012 Éric Piel, Delmic

This file is part of Odemis.

Odemis is free software: you can redistribute it and/or modify it under the terms
of the GNU General Public License version 2 as published by the Free Software
Foundation.

Odemis is distributed in the hope that it will be useful, but WITHOUT ANY WARRANTY;
without even the implied warranty of MERCHANTABILITY or FITNESS FOR A PARTICULAR
PURPOSE. See the GNU General Public License for more details.

You should have received a copy of the GNU General Public License along with
Odemis. If not, see http://www.gnu.org/licenses/.



Canvas Rendering Pipeline
-------------------------

** Attributes of interest:

* buffer_center_world_pos: The center of the buffer in world coordinates.
When the user moves or drags the view, the buffer is recentered around a new
set of world coordinates.

* _dc_buffer: The buffer into which is drawn. Its size is typically the size
of the view window, with an added margin all around it.

* requested_world_pos: The requested new center of the buffer in world
coordinates, which is set from ReCenterBuffer, a method called whenever
a drag action is complete or when the view is otherwise
changed.


** Method calls:

* ShouldUpdateDrawing
    This method triggers the OnDrawTimer handler, but only if time delay
    criteria are met, so drawing doesn't happen too often or too infrequently.

    * OnDrawTimer

        Simply calls the next function.

        * UpdateDrawing

            Update buffer_center_world_pos to requested_world_pos.

            * Draw

                Move the origin to the _dc_buffer from the top left to its
                center.

                * _DrawMergedImages

                    Draw the background using

                    * _draw_background

                    Draw each image in the stack using...

                    * _DrawImage

                        Rescales the image using...

                        * _RescaleImageOptimized

                        Set image opacity using...

                        * memsetObject

                        Draw the image to the _dc_buffer

                Reset the origin to the top left (0, 0)

            Refresh/Update


DrawTimer is set by ShouldUpdateDrawing

"""
import ctypes
import inspect
import logging
import math
import os
import time

import cairo
import wx
import wx.lib.wxcairo as wxcairo

from ..util import memoize
from ..util.conversion import wxcol_to_rgb, change_brightness
# from odemis.gui.comp.overlay import ViewOverlay
import odemis.gui.img.data as imgdata


# A class for smooth, flicker-less display of anything on a window, with drag
# and zoom capability a bit like: wx.canvas, wx.BufferedWindow, BufferedCanvas,
# wx.floatcanvas and wx.scrolledwindow...
#
# The main differences are:
#  * when dragging the window the surrounding margin, expanding beyond the
#    visible area of the panel, is already computed, so that doesn't not have to
#    be done during the dragging.
#  * You can draw at any coordinate, and it's displayed if the center of the
#    the canvas is close enough from the area.
#  * Built-in optimised zoom/transparency for 2 images
# Maybe could be replaced by a GLCanvas + magic, or a Cairo Canvas
#

class DraggableCanvas(wx.Panel):
    """ A draggable, buffered window class.

    To use it, instantiate it and then put what you want to display in the
    lists:

    * Images: for the two images to display (use .setImage())
    * WorldOverlays: for additional objects to display (must have a Draw(dc)
      method)
    * ViewOverlays: for additional objects that stay at an absolute position

    The idea = three layers of decreasing area size:
    * The whole world, which can have infinite dimensions, but needs a redraw
    * The buffer, which contains a precomputed image of the world big enough
      that (normally) a drag cannot bring it outside of the viewport
    * The viewport, which is what the user sees

    Unit: at scale = 1, 1px = 1 unit. So an image with scale = 1 will be
      displayed actual size.

    """
    def __init__(self, parent):
        wx.Panel.__init__(self, parent, style=wx.NO_FULL_REPAINT_ON_RESIZE)
        # on top of the pictures, relative position
        self.WorldOverlays = []
        # on top, stays at an absolute position
        self.ViewOverlays = []
        # should always have at least 1 element, to allow the direct addition of
        # a 2nd image.
        self.Images = [None]
        self.merge_ratio = 0.3
        self.scale = 1.0 # px/wu

        # Center of the buffer in world coordinates
        self.buffer_center_world_pos = (0, 0)
        # the position the view is asking to the next buffer recomputation
        # in buffer-coordinates: = 1px at scale = 1
        self.requested_world_pos = self.buffer_center_world_pos

        # buffer = the whole image to be displayed
        self._dc_buffer = wx.MemoryDC()

        # wx.Bitmap that will always contain the image to be displayed
        self._bmp_buffer = None
        # very small first, so that for sure it'll be resized with OnSize
        self._bmp_buffer_size = (1, 1)
        self.ResizeBuffer(self._bmp_buffer_size)
        # When resizing, margin to put around the current size
        # TODO: Maybe make the margin related to the canvas size?
        self.margin = 512
        self.margins = (self.margin, self.margin)

        if os.name == "nt":
            # Avoids flickering on windows, but prevents black background on
            # Linux...
            # FIXME: to check, the documentation says the opposite
            self.SetBackgroundStyle(wx.BG_STYLE_CUSTOM)

        self.SetBackgroundColour('black')
        self.backgroundBrush = wx.CROSS_HATCH # wx.SOLID for a plain background

        # view = the area displayed

        # px, px: Current shift to world_pos_buffer in the actual view
        self.drag_shift = (0, 0)
        self.bg_offset = self.drag_shift
        self.dragging = False
        # px, px: initial position of mouse when started dragging
        self.drag_init_pos = (0, 0)

        self._rdragging = False
        # (int, int) px
        self._rdrag_init_pos = None
        # (flt, flt) last absolute value, for sending the change
        self._rdrag_prev_value = None

        # timer to give a delay before redrawing so we wait to see if there are
        # several events waiting
        self.DrawTimer = wx.PyTimer(self.OnDrawTimer)

        # Event binding
        self.Bind(wx.EVT_PAINT, self.OnPaint)
        self.Bind(wx.EVT_SIZE, self.OnSize)

        self.Bind(wx.EVT_LEFT_DOWN, self.OnLeftDown)
        self.Bind(wx.EVT_LEFT_UP, self.OnLeftUp)
        self.Bind(wx.EVT_MOTION, self.OnMouseMotion)
        self.Bind(wx.EVT_LEFT_DCLICK, self.OnDblClick)
        self.Bind(wx.EVT_RIGHT_DOWN, self.OnRightDown)
        self.Bind(wx.EVT_RIGHT_UP, self.OnRightUp)

        self.Bind(wx.EVT_CHAR, self.OnChar)

    # Event handlers

    def OnChar(self, event):
        key = event.GetKeyCode()

        change = 16
        if event.ShiftDown():
            change = 2 # softer

        if key == wx.WXK_LEFT:
            self.ShiftView((change, 0))
        elif key == wx.WXK_RIGHT:
            self.ShiftView((-change, 0))
        elif key == wx.WXK_DOWN:
            self.ShiftView((0, -change))
        elif key == wx.WXK_UP:
            self.ShiftView((0, change))

    def OnRightDown(self, event):
        if self.dragging:
            return

        # TODO: Show 'focussing' text in viewport
        self._rdragging = True
        self._rdrag_init_pos = event.GetPositionTuple()
        self._rdrag_prev_value = [0, 0]
        self.SetCursor(wx.StockCursor(wx.CURSOR_BULLSEYE))
        if not self.HasCapture():
            self.CaptureMouse()

        # Get the focus back when receiving a click
        self.SetFocus()

    def OnRightUp(self, event):
        if self._rdragging:
            self._rdragging = False
            self.SetCursor(wx.STANDARD_CURSOR)
            if self.HasCapture():
                self.ReleaseMouse()

    def ShiftView(self, shift):
        """ Moves the position of the view by a delta
        shift (2-tuple int): delta in buffer coordinates (pixels)
        """
        self.ReCenterBuffer(
            (self.buffer_center_world_pos[0] - (shift[0] / self.scale),
             self.buffer_center_world_pos[1] - (shift[1] / self.scale))
        )

    def OnLeftDown(self, event):
        if self._rdragging:
            return

        self.dragging = True

        pos = event.GetPositionTuple()
        # There might be several draggings before the buffer is updated
        # So take into account the current drag_shift to compensate
        self.drag_init_pos = (pos[0] - self.drag_shift[0],
                              pos[1] - self.drag_shift[1])

        logging.debug("Drag started at %s", self.drag_init_pos)

        self.SetCursor(wx.StockCursor(wx.CURSOR_SIZENESW))

        if not self.HasCapture():
            self.CaptureMouse()

        # Get the focus back when receiving a click
        self.SetFocus()

    def OnLeftUp(self, event):
        if not self.dragging:
            return

        self.dragging = False
        self.SetCursor(wx.STANDARD_CURSOR)
        if self.HasCapture():
            self.ReleaseMouse()

        # Update the position of the buffer to where the view is centered
        # self.drag_shift is the delta we want to apply
        new_pos = (
            self.buffer_center_world_pos[0] - self.drag_shift[0] / self.scale,
            self.buffer_center_world_pos[1] - self.drag_shift[1] / self.scale
        )
        self.ReCenterBuffer(new_pos)

    def OnMouseMotion(self, event):
        if self.dragging:
            pos = event.GetPositionTuple()

            drag_shift = (pos[0] - self.drag_init_pos[0],
                          pos[1] - self.drag_init_pos[1])

            # Limit the amount of pixels that the canvas can be dragged
            self.drag_shift = (
                min(
                    max(drag_shift[0], -self.margins[0]),
                    self.margins[0]
                ),
                min(
                    max(drag_shift[1], -self.margin),
                    self.margins[1])
            )

            self.bg_offset = (self.drag_shift[0] % 40,
                              self.drag_shift[1] % 40)

            self.UpdateDrawing()

            self.Refresh()

        elif self._rdragging:
            # Linear when small, non-linear when big.
            # use 3 points: starting point, previous point, current point
            #  * if dis < 32 px => min : dis (small linear zone)
            #  * else: dis + 1/32 * sign* (dis-32)**2 => (square zone)
            # send diff between value and previous value sent => it should
            # always be at the same position for the cursor at the same place
            linear_zone = 32.0
            pos = event.GetPositionTuple()
            for i in range(2):
                shift = pos[i] - self._rdrag_init_pos[i]
                if abs(shift) <= linear_zone:
                    value = shift
                else:
                    ssquare = cmp(shift, 0) * (shift - linear_zone) ** 2
                    value = shift + ssquare / linear_zone
                change = value - self._rdrag_prev_value[i]
                if change:
                    self.onExtraAxisMove(i, change)
                    self._rdrag_prev_value[i] = value


    def OnDblClick(self, event):
        pos = event.GetPositionTuple()
        center = (self.ClientSize[0] // 2, self.ClientSize[1] // 2)
        shift = (center[0] - pos[0],
                 center[1] - pos[1])

        # shift the view instantly
        self.drag_shift = (self.drag_shift[0] + shift[0],
                           self.drag_shift[1] + shift[1])
        self.Refresh()

        # recompute the view
        new_pos = (self.buffer_center_world_pos[0] - shift[0] / self.scale,
                   self.buffer_center_world_pos[1] - shift[1] / self.scale)
        logging.debug("double click at %s", new_pos)
        self.ReCenterBuffer(new_pos)

    # END Event handlers

    def onExtraAxisMove(self, axis, shift):
        """
        called when the extra dimensions are modified (right drag)
        axis (0<int): the axis modified
            0 => right vertical
            1 => right horizontal
        shift (int): relative amount of pixel moved
            >0: toward up/right
        """
        # We have nothing to do
        # Inheriting classes can do more
        pass

    # Change picture one/two
    def SetImage(self, index, im, pos=None, scale=None, keepalpha=False):
        """ Set (or update)  image

        index (0<=int): index number of the image, can be up to 1 more than the
            current number of images
        im (wx.Image): the image, or None to remove the current image
        pos (2-tuple of float): position of the center of the image (in world
            units)
        scale (float): scaling of the image
        keepalpha (boolean): whether the alpha channel must be used to draw
        Note: call ShouldUpdateDrawing() to actually get the image redrawn
            afterwards
        """
        assert(0 <= index <= len(self.Images))

        if im is None: # Delete the image
            # always keep at least a length of 1
            if index == 0:
                # just replace by None
                self.Images[index] = None
            else:
                del self.Images[index]
        else:
            im._dc_center = pos
            im._dc_scale = scale
            im._dc_keepalpha = keepalpha
            if not im.HasAlpha():
                im.InitAlpha()
            if index == len(self.Images):
                # increase the size
                self.Images.append(im)
            else:
                # replace
                self.Images[index] = im

    def OnPaint(self, event):
        """ Quick update of the window content with the buffer + the static
        overlays

        Note: The Device Context (dc) will automatically be drawn when it goes
        out of scope at the end of this method.
        """
        dc_view = wx.PaintDC(self)

        self.margins = ((self._bmp_buffer_size[0] - self.ClientSize[0]) // 2,
                        (self._bmp_buffer_size[1] - self.ClientSize[1]) // 2)

        src_pos = (self.margins[0] - self.drag_shift[0],
                   self.margins[1] - self.drag_shift[1])

        # Blit the appropriate area from the buffer to the view port
        dc_view.BlitPointSize(
                    (0, 0),             # destination point
                    self.ClientSize,    # size of area to copy
                    self._dc_buffer,    # source
                    src_pos             # source point
        )

        # Remember that the device context of the view port is passed!
        self.DrawStaticOverlays(dc_view)

    def OnSize(self, event):
        """ Ensures that the buffer still fits in the view and recenter the view
        """
        # Make sure the buffer is always at least the same size as the Window or
        # bigger
        new_size = (
            max(self._bmp_buffer_size[0], self.ClientSize[0] + self.margin * 2),
            max(self._bmp_buffer_size[1], self.ClientSize[1] + self.margin * 2)
        )

        if (new_size != self._bmp_buffer_size):
            self.ResizeBuffer(new_size)
            # self.ReCenterBuffer((new_size[0]/2, new_size[1]/2))
            self.ShouldUpdateDrawing()
        else:
            self.Refresh(eraseBackground=False)

    def ResizeBuffer(self, size):
        """ Updates the size of the buffer to the given size

        :param size: (2-tuple int) The new size
        """
        # Make new offscreen bitmap: this bitmap will always have the
        # current drawing in it
        self._bmp_buffer = wx.EmptyBitmap(*size)
        self._bmp_buffer_size = size

        # Select the bitmap into the device context
        self._dc_buffer.SelectObject(self._bmp_buffer)
        # On Linux necessary after every 'SelectObject'
        self._dc_buffer.SetBackground(wx.BLACK_BRUSH)

    def ReCenterBuffer(self, world_pos):
        """ Update the position of the buffer on the world

        :param world_pos: (2-tuple float) The world coordinates to center the
            buffer on.

        Warning: always call from the main GUI thread. So if you're not sure
        in which thread you are, do: wx.CallAfter(canvas.ReCenterBuffer, pos)
        """

        if self.requested_world_pos != world_pos:
            self.requested_world_pos = world_pos
            # TODO: we need also to save the scale requested
            # FIXME: could maybe be more clever and only request redraw for the
            # outside region
            self.ShouldUpdateDrawing()


    def fitViewToContent(self, recenter=False):
        """
        Adapts the MPP and center to fit to the current content
        recenter (boolean): If True, also recenter the view.
        """
        # TODO: take into account the dragging. For now we skip it (should be
        # unlikely to happen anyway)

        # find bounding box of all the content
        bbox = [None, None, None, None] # ltrb in wu
        for im in self.Images:
            if im is None:
                continue
            w, h = im.Width * im._dc_scale, im.Height * im._dc_scale
            c = im._dc_center
            bbox_im = [c[0] - w / 2., c[1] - h / 2., c[0] + w / 2., c[1] + h / 2.]
            if bbox[0] is None:
                bbox = bbox_im
            else:
                bbox = (min(bbox[0], bbox_im[0]), min(bbox[1], bbox_im[1]),
                        max(bbox[2], bbox_im[2]), max(bbox[3], bbox_im[3]))

        if bbox[0] is None:
            return # no image => nothing to do

        # if no recenter, increase bbox so that its center is the current center
        if not recenter:
            c = self.buffer_center_world_pos
            hw = max(abs(c[0] - bbox[0]), abs(c[0] - bbox[2]))
            hh = max(abs(c[1] - bbox[1]), abs(c[1] - bbox[3]))
            bbox = [c[0] - hw, c[1] - hh, c[0] + hw, c[1] + hh]

        # compute mpp so that the bbox fits exactly the visible part
        w, h = bbox[2] - bbox[0], bbox[3] - bbox[1] # wu
        if w == 0 or h == 0:
            logging.warning("Weird image size of %fx%f wu", w, h)
            return # no image
        cw = max(1, self.ClientSize[0]) # px
        ch = max(1, self.ClientSize[1]) # px
        self.scale = min(ch / h, cw / w) # pick the dimension which is shortest

        # TODO: avoid aliasing when possible by picking a round number for the
        # zoom level (for the "main" image) if it's ±10% of the target size

        if recenter:
            c = (bbox[0] + bbox[2]) / 2., (bbox[1] + bbox[3]) / 2.
            self.requested_world_pos = c # as ReCenterBuffer but without ShouldUpdateDrawing

        wx.CallAfter(self.ShouldUpdateDrawing)

    def ShouldUpdateDrawing(self, delay=0.1):
        """ Schedule the update of the buffer

        delay (seconds): maximum time to wait before it will be updated

        Warning: always call from the main GUI thread. So if you're not sure
         in which thread you are, do:
         wx.CallAfter(canvas.ShouldUpdateDrawing)
        """
        if not self.DrawTimer.IsRunning():
            self.DrawTimer.Start(delay * 1000.0, oneShot=True)

    def OnDrawTimer(self):
        # thrd_name = threading.current_thread().name
        # logging.debug("Drawing timer in thread %s", thrd_name)
        self.UpdateDrawing()

    def UpdateDrawing(self):
        """ Redraws everything (that is viewed in the buffer)
        """
        prev_world_pos = self.buffer_center_world_pos

        self.buffer_center_world_pos = self.requested_world_pos

        self.Draw()

        # Calculate the amount the view has shifted in pixels
        shift_view = (
            (self.buffer_center_world_pos[0] - prev_world_pos[0]) * self.scale,
            (self.buffer_center_world_pos[1] - prev_world_pos[1]) * self.scale,
        )

        # Adjust the dragging attributes according to the change in
        # buffer center
        if self.dragging:
            self.drag_init_pos = (self.drag_init_pos[0] - shift_view[0],
                                  self.drag_init_pos[1] - shift_view[1])
            self.drag_shift = (self.drag_shift[0] + shift_view[0],
                               self.drag_shift[1] + shift_view[1])
            # self.bg_offset = (self.drag_shift[0] % 40,
            #               self.drag_shift[1] % 40)
        else:
            # in theory, it's the same, but just to be sure we reset to 0,0
            # exactly
            self.drag_shift = (0, 0)

        # eraseBackground doesn't seem to matter, but just in case...
        self.Refresh(eraseBackground=False)

        # not really necessary as refresh causes an onPaint event soon, but
        # makes it slightly sooner, so smoother
        self.Update()

    def Draw(self):
        """ Redraw the buffer with the images and overlays

        Overlays must have a `Draw(dc_buffer, shift, scale)` method.
        """

        self._dc_buffer.Clear()

        # set and reset the origin here because Blit in onPaint gets "confused"
        # with values > 2048
        # centred on self.buffer_center_world_pos
        origin_pos = tuple(d // 2 for d in self._bmp_buffer_size)
        self._dc_buffer.SetDeviceOriginPoint(origin_pos)

        # we do not use the UserScale of the DC here because it would lead
        # to scaling computation twice when the image has a scale != 1. In
        # addition, as coordinates are int, there is rounding error on zooming.
        self._DrawMergedImages(self._dc_buffer, self.Images, self.merge_ratio)

        self._dc_buffer.SetDeviceOriginPoint((0, 0))

        # Each overlay draws itself
        # Remember that the device context being passed belongs to the *buffer*
        for o in self.WorldOverlays:
            o.Draw(self._dc_buffer, self.buffer_center_world_pos, self.scale)



    def DrawStaticOverlays(self, dc):
        """ Draws all the static overlays on the DC dc (wx.DC)
        """
        # center the coordinates
        dc.SetDeviceOrigin(self.ClientSize[0] // 2, self.ClientSize[1] // 2)
        for o in self.ViewOverlays:
            o.Draw(dc)

    # TODO: see if with Numpy it's faster (~less memory copy),
    # cf http://wiki.wxpython.org/WorkingWithImages
    # Could also see gdk_pixbuf_composite()
    def _RescaleImageOptimized(self, dc_buffer, im, scale, center):
        """Rescale an image considering it will be displayed on the buffer

        *IMPORTANT*: The origin (0, 0) of the dc_buffer is in the center!

        Does not modify the original image.

        :param scale: the scale of the picture to fit the world
        :param center: position of the image in world coordinates
        :return: a (wx.Image, (x, y)) tuple of
           * a copy of the image rescaled, it can be of any size
           * a 2-tuple representing the top-left point on the buffer coordinate
        """

        # The buffer area the image would occupy (top, left, width, height)
        buff_rect = self._GetImageRectOnBuffer(dc_buffer, im, scale, center)

        # Combine the zoom and image scales.
        total_scale = scale * self.scale

        if total_scale == 1.0:
            # TODO: should see how to avoid (it slows down quite a bit)
            # Maybe just return a reference to im? (with a copy of Alpha?)
            ret = im.Copy()
            tl = buff_rect[0:2]
        elif total_scale < 1.0:
            w, h = buff_rect[2:4]
            if w >= 1 and h >= 1:
                logging.debug("Scaling to %s, %s", w, h)
                ret = im.Scale(*buff_rect[2:4])
                tl = buff_rect[0:2]
            else:
                # less that one pixel big? Skip it!
                logging.info("Image scale %s for size %s, %s, dropping it",
                             total_scale,
                             w,
                             h)
                return (None, None)
        elif total_scale > 1.0:
            # We could end-up with a lot of the up-scaling useless, so crop it
            orig_size = im.GetSize()

            # where is the buffer in the world?
            buffer_rect = (dc_buffer.DeviceToLogicalX(0),
                           dc_buffer.DeviceToLogicalY(0),
                           self._bmp_buffer_size[0],
                           self._bmp_buffer_size[1])

            goal_rect = wx.IntersectRect(buff_rect, buffer_rect)

            if not goal_rect: # no intersection
                return (None, None)

            # where is this rect in the original image?
            unsc_rect = ((goal_rect[0] - buff_rect[0]) / total_scale,
                         (goal_rect[1] - buff_rect[1]) / total_scale,
                          goal_rect[2] / total_scale,
                          goal_rect[3] / total_scale)

            # Note that width and length must be "double rounded" to account
            # for the round down of the origin and round up of the bottom left
            unsc_rnd_rect = [
                int(unsc_rect[0]), # rounding down
                int(unsc_rect[1]),
                math.ceil(unsc_rect[0] + unsc_rect[2]) - int(unsc_rect[0]),
                math.ceil(unsc_rect[1] + unsc_rect[3]) - int(unsc_rect[1])
                ]

<<<<<<< HEAD
            # assert(unsc_rnd_rect[0] + unsc_rnd_rect[2] <= orig_size[0])
            # assert(unsc_rnd_rect[1] + unsc_rnd_rect[3] <= orig_size[1])
=======
>>>>>>> 5e177df6
            if (unsc_rnd_rect[0] + unsc_rnd_rect[2] > orig_size[0]
                or unsc_rnd_rect[1] + unsc_rnd_rect[3] > orig_size[1]):
                # sometimes floating errors + rounding leads to one pixel too
                # much => just crop
                assert(unsc_rnd_rect[0] + unsc_rnd_rect[2] <= orig_size[0] + 1)
                assert(unsc_rnd_rect[1] + unsc_rnd_rect[3] <= orig_size[1] + 1)
                unsc_rnd_rect[2] = orig_size[0] - unsc_rnd_rect[0]
                unsc_rnd_rect[3] = orig_size[1] - unsc_rnd_rect[1]

            imcropped = im.GetSubImage(unsc_rnd_rect)

            # like goal_rect but taking into account rounding
            final_rect = ((unsc_rnd_rect[0] * total_scale) + buff_rect[0],
                          (unsc_rnd_rect[1] * total_scale) + buff_rect[1],
                          int(unsc_rnd_rect[2] * total_scale),
                          int(unsc_rnd_rect[3] * total_scale))

            if (final_rect[2] > 2 * goal_rect[2] or
                final_rect[3] > 2 * goal_rect[3]):
                # a sign we went too far (too much zoomed) => not as perfect but
                # don't use too much memory
                final_rect = goal_rect
                msg = "limiting image rescaling to %dx%d px" % final_rect[2:4]
                logging.debug(msg)

            ret = imcropped.Rescale(*final_rect[2:4])
            # need to save it as the cropped part is not centred anymore
            tl = final_rect[0:2]

        return (ret, tl)

    def _GetImageRectOnBuffer(self, dc_buffer, im, scale, center):
        """ Computes the rectangle containing the image in buffer coordinates.

        *IMPORTANT*: The origin (0, 0) of the dc_buffer is in the center!

        :return: (float, float, float, float) top-left and size
        """
        # There are two scales:
        # * the scale of the image (dependent on the size of what the image
        #   represent)
        # * the scale of the buffer (dependent on how much the user zoomed in)

        size = im.GetSize()
        actual_size = size[0] * scale, size[1] * scale

        tl_unscaled = (center[0] - (actual_size[0] / 2),
                       center[1] - (actual_size[1] / 2))
        tl = self.world_to_buffer_pos(tl_unscaled)

        # scale according to zoom
        final_size = (actual_size[0] * self.scale,
                      actual_size[1] * self.scale)

        return tl + final_size

    @staticmethod
    def memsetObject(bufferObject, value):
        """Note: dangerous"""
        data = ctypes.POINTER(ctypes.c_char)()
        size = ctypes.c_int()
        ctypes.pythonapi.PyObject_AsCharBuffer(
            ctypes.py_object(bufferObject),
            ctypes.pointer(data), ctypes.pointer(size)
        )
        ctypes.memset(data, value, size.value)


    def _DrawMergedImages(self, dc_buffer, images, mergeratio=0.5):
        """ Draw the two images on the buffer DC, centred around their
        _dc_center, with their own scale and an opacity of "mergeratio" for im1.

        *IMPORTANT*: The origin (0, 0) of the dc_buffer is in the center!

        Both _dc_center's should be close in order to have the parts with only
        one picture drawn without transparency

        :param dc_buffer: (wx.DC) The buffer device context which will be drawn
            to
        :param images: (list of wx.Image): The images to be drawn or a list with
            a sinle 'None' element.
        :parma mergeratio: (float [0..1]): How to merge the images (between 1st
            and all others)
        :parma scale: (float > 0): the scaling of the images in addition to
            their own scale.

        :return: (int) Frames per second

        Note: this is a very rough implementation. It's not fully optimized and
        uses only a basic averaging algorithm.

        """

        self._draw_background(dc_buffer)

        if not images or images == [None]:
            return 0

        t_start = time.time()

        # The idea:
        # * display all the images but the last as average (fluo => expected all big)
        #   N images -> mergeratio = 1-(0/N), 1-(1/N),... 1-((N-1)/N)
        # * display the last image (SEM => expected smaller), with the given
        #   mergeratio (or 1 if it's the only one)

        first_ims = [im for im in images[:-1] if im is not None]
        nb_firsts = len(first_ims)

        for i, im in enumerate(first_ims):
            r = 1.0 - i / float(nb_firsts) # display as if they are averages
            self._DrawImage(
                dc_buffer,
                im,
                im._dc_center,
                r,
                scale=im._dc_scale,
                keepalpha=im._dc_keepalpha
            )

        for im in images[-1:]: # the last image (or nothing)
            if im is None:
                continue
            if nb_firsts == 0:
                mergeratio = 1.0 # no transparency if it's alone
            self._DrawImage(
                dc_buffer,
                im,
                im._dc_center,
                mergeratio,
                scale=im._dc_scale,
                keepalpha=im._dc_keepalpha
            )

        t_now = time.time()
        return 1.0 / float(t_now - t_start)


    def _draw_background(self, dc_buffer):
        """ Draw checkered background """
        # Only support wx.SOLID, and anything else is checkered
        if self.backgroundBrush == wx.SOLID:
            return

        ctx = wxcairo.ContextFromDC(dc_buffer)
        surface = wxcairo.ImageSurfaceFromBitmap(imgdata.getcanvasbgBitmap())

        if not self.dragging:
            surface.set_device_offset(-self.bg_offset[0], -self.bg_offset[1])

        pattern = cairo.SurfacePattern(surface)
        pattern.set_extend(cairo.EXTEND_REPEAT)
        ctx.set_source(pattern)

        ctx.rectangle(
            0,
            0,
            self._bmp_buffer_size[0],
            self._bmp_buffer_size[1]
        )

        ctx.fill()


    def _DrawImage(self, dc_buffer, im, center, opacity=1.0, scale=1.0, keepalpha=False):
        """ Draws one image with the given scale and opacity on the dc_buffer.

        *IMPORTANT*: The origin (0, 0) of the dc_buffer is in the center!

        :param dc_buffer: (wx.DC) Device context to draw on
        :param im: (wx.Image) Image to draw
        :param center: (2-tuple float)
        :param opacity: (float) [0..1] => [transparent..opaque]
        :param scale: (float)
        :param keepalpha: (boolean) if True, will use a slow method to apply
               opacity that keeps the alpha channel information.
        """

        if opacity <= 0.0:
            return

        imscaled, tl = self._RescaleImageOptimized(dc_buffer, im, scale, center)

        if not imscaled:
            return

        if opacity < 1.0:
            if keepalpha:
                # slow, as it does a multiplication for each pixel
                imscaled = imscaled.AdjustChannels(1.0, 1.0, 1.0, opacity)
            else:
                # TODO: Check if we could speed up by caching the alphabuffer
                abuf = imscaled.GetAlphaBuffer()
                self.memsetObject(abuf, int(255 * opacity))

        # TODO: the conversion from Image to Bitmap should be done only once,
        # after all the images are merged
        # tl = int(round(tl[0])), int(round(tl[1]))
        dc_buffer.DrawBitmapPoint(wx.BitmapFromImage(imscaled), tl)


    def _xDrawImage(self, dc_buffer, im, center, opacity=1.0, scale=1.0):
        """ Draws one image with the given scale and opacity on the dc_buffer.

        *IMPORTANT*: The origin (0, 0) of the dc_buffer is in the center!

        :param dc_buffer: (wx.DC) Device context to draw on
        :param im: (wx.Image) Image to draw
        :param center: (2-tuple float)
        :param opacity: (float) [0..1] => [transparent..opaque]
        :param scale: (float)
        """


        if opacity <= 0.0:
            return

        ctx = wx.lib.wxcairo.ContextFromDC(dc_buffer)
        imscaled, tl = self._RescaleImageOptimized(dc_buffer, im, scale, center)

        if not imscaled:
            return

        if opacity < 1.0:
            # im2merged = im2scaled.AdjustChannels(1.0,1.0,1.0,opacity)
            # TODO: Check if we could speed up by caching the alphabuffer
            abuf = imscaled.GetAlphaBuffer()
            self.memsetObject(abuf, int(255 * opacity))

        # TODO: the conversion from Image to Bitmap should be done only once,
        # after all the images are merged

        image_surface = wx.lib.wxcairo.ImageSurfaceFromBitmap(
                                                wx.BitmapFromImage(imscaled))
        # calculate proportional scaling
        #img_height = image_surface.get_height()
        #img_width = image_surface.get_width()
        #width_ratio = float(width) / float(img_width)
        #height_ratio = float(height) / float(img_height)
        #scale_xy = min(height_ratio, width_ratio)
        # scale image and add it
        ctx.save()
        #ctx.scale(scale_xy, scale_xy)
        ctx.translate(tl[0] + (self._bmp_buffer_size[0] // 2),
                      tl[1] + (self._bmp_buffer_size[1] // 2))
        ctx.set_source_surface(image_surface)

        ctx.paint()
        ctx.restore()

        #dc_buffer.DrawBitmapPoint(wx.BitmapFromImage(imscaled), tl)


    def world_to_buffer_pos(self, pos, offset=None):
        """ Converts a position from world coordinates to buffer coordinates
        using the current values

        pos (2-tuple floats): the coordinates in the world
        """
        return world_to_buffer_pos(
                    pos,
                    self.buffer_center_world_pos,
                    self.scale,
                    offset
        )

    def buffer_to_world_pos(self, pos, offset=None):
        return buffer_to_world_pos(
                    pos,
                    self.buffer_center_world_pos,
                    self.scale,
                    offset
        )

    def view_to_world_pos(self, pos, offset=None):
        return view_to_world_pos(
                    pos,
                    self.buffer_center_world_pos,
                    self.margins,
                    self.scale,
                    offset)

    def world_to_view_pos(self, pos, offset=None):
        return world_to_view_pos(
                    pos,
                    self.buffer_center_world_pos,
                    self.margins,
                    self.scale,
                    offset)

    def view_to_buffer_pos(self, pos):
        return view_to_buffer_pos(pos, self.margins)

    def buffer_to_view_pos(self, pos):
        return buffer_to_view_pos(pos, self.margins)

# World <-> Buffer

def world_to_buffer_pos(world_pos, world_buffer_center, scale, offset=None):
    """
    Converts a position from world coordinates to buffer coordinates
    This function assumes that the originis of both the world coordinate system
    and the buffer coordinate system are aligned.

    :param world_pos: (2-tuple float) the coordinates in the world
    :param world_buffer_center: the center of the buffer in world coordinates
    :param scale: how much zoomed is the buffer compared to the world
    """
    buff_pos = (round((world_pos[0] - world_buffer_center[0]) * scale),
                round((world_pos[1] - world_buffer_center[1]) * scale))
    if offset:
        return (buff_pos[0] + offset[0], buff_pos[1] + offset[1])
    else:
        return buff_pos

def buffer_to_world_pos(buff_pos, world_buffer_center, scale, offset=None):
    """
    Converts a position from world coordinates to buffer coordinates

    :param world_pos: (2-tuple float) the coordinates in the world
    :param world_buffer_center: the center of the buffer in world coordinates
    :param scale: how much zoomed is the buffer compared to the world
    """
    if offset:
        buff_pos = (buff_pos[0] - offset[0], buff_pos[1] - offset[1])
    return ((buff_pos[0] / scale) + world_buffer_center[0],
            (buff_pos[1] / scale) + world_buffer_center[1])

# View <-> Buffer

def view_to_buffer_pos(view_pos, margins):
    """ Convert view port coordinates to buffer coordinates """

    buffer_pos = (view_pos[0] + margins[0], view_pos[1] + margins[1])

    if isinstance(view_pos, wx.Point):
        return wx.Point(*buffer_pos)
    else:
        return buffer_pos

def buffer_to_view_pos(buffer_pos, margins):

    view_pos = (buffer_pos[0] - margins[0], buffer_pos[1] - margins[1])

    if isinstance(buffer_pos, wx.Point):
        return wx.Point(*view_pos)
    else:
        return view_pos

# View <-> World

def view_to_world_pos(view_pos, world_buff_cent, margins, scale, offset=None):
    """ This function assumes that the origins of the various coordinate systems
    are *not* aligned."""

    return buffer_to_world_pos(
                view_to_buffer_pos(view_pos, margins),
                world_buff_cent,
                scale,
                offset
    )

def world_to_view_pos(world_pos, world_buff_cent, margins, scale, offset=None):

    return buffer_to_view_pos(
            world_to_buffer_pos(world_pos, world_buff_cent, scale, offset),
            margins
    )


def world_to_real_pos(world_pos, mpwu):
    real_pos = tuple([v * mpwu for v in world_pos])
    return real_pos


def real_to_world_pos(real_pos, mpwu):
    """
    real_pos (tuple of float): "physical" coordinates in m
    return (tuple of float)
    """
    world_pos = tuple([v / mpwu for v in real_pos])
    return world_pos

# PlotCanvas configuration flags
PLOT_CLOSE_NOT = 0
PLOT_CLOSE_STRAIGHT = 1
PLOT_CLOSE_BOTTOM = 2
PLOT_MODE_LINE = 1
PLOT_MODE_BAR = 2

class PlotCanvas(wx.Panel):
    """ This canvas can plot numerical data in various ways and allows
    the querying of values by visual means.

    All values used by this class will be mapped to pixel values as needed.

    """

    def __init__(self, *args, **kwargs):

        kwargs['style'] = wx.NO_FULL_REPAINT_ON_RESIZE | kwargs.get('style', 0)

        super(PlotCanvas, self).__init__(*args, **kwargs)

        # Bitmap used as a buffer for the plot
        self._bmp_buffer = None
        # The data to be plotted, a list of numerical value pairs
        self._data = []

        # Interesting values taken from the data
        self.min_x = None
        self.max_x = None
        self.width_x = None

        self.min_y = None
        self.max_y = None
        self.width_y = None

        ## Rendering settings

        self.line_width = 1.5 #px
        self.line_colour = wxcol_to_rgb(self.ForegroundColour)
        self.fill_colour = change_brightness(self.line_colour, -0.1)

        # Determines if the graph should be closed, and if so, how.
        self.closed = PLOT_CLOSE_NOT
        self.plot_mode = PLOT_MODE_LINE

        ## Event binding

        self.Bind(wx.EVT_PAINT, self.OnPaint)
        self.Bind(wx.EVT_SIZE, self.OnSize)

        # OnSize called to make sure the buffer is initialized.
        # This might result in OnSize getting called twice on some
        # platforms at initialization, but little harm done.
        self.OnSize(None)

    # Event handlers

<<<<<<< HEAD
=======
    def OnLeftDown(self, event):
        self.dragging = True
        self.drag_init_pos = event.GetPositionTuple()

        logging.debug("Drag started at %s", self.drag_init_pos)

        if not self.HasCapture():
            self._position_focus_line(event)
            self.CaptureMouse()

        self.SetFocus()
        event.Skip()


    def OnLeftUp(self, event):
        self.dragging = False
        self.SetCursor(wx.STANDARD_CURSOR)
        if self.HasCapture():
            self.ReleaseMouse()
        event.Skip()

    def OnMouseMotion(self, event):
        if self.dragging and self.focusline_overlay:
            self._position_focus_line(event)
        event.Skip()


    def _position_focus_line(self, event):
        x, _ = event.GetPositionTuple()
        val_y = self._pos_x_to_val_y(x)
        pos = (x, self._val_y_to_pos_y(val_y))
        self.focusline_overlay.set_label(val_y)
        self.focusline_overlay.set_position(pos,)
        self.Refresh()

>>>>>>> 5e177df6
    def OnSize(self, event=None):
        self._bmp_buffer = wx.EmptyBitmap(*self.ClientSize)
        self.UpdateImage()

    def OnPaint(self, event=None):
        raise NotImplementedError()

    # Value calculation methods

    def value_to_position(self, value_point):
        """ Translate a value tuple to a pixel position tuple """

        if None in (self.width_x, self.width_y):
            logging.warn("No plot data set")
            return (0, 0)

        x, y = value_point
        w, h = self.ClientSize

        perc_x = float(x - self.min_x) / self.width_x
        perc_y = float(self.max_y - y) / self.width_y
        # logging.debug("%s %s", px, py)

        result = (perc_x * w, perc_y * h)
        # logging.debug("Point translated from %s to %s", value_point, result)

        return result

    # Cached calculation methods. These should be flushed when the relevant
    # data changes (e.g. when the canvas changes size).

    @memoize
    def _val_y_to_pos_y(self, val_y):
        perc_y = float(self.max_y - val_y) / self.width_y
        return perc_y * self.ClientSize[1]

    @memoize
    def _pos_x_to_val_y(self, pos_x):
        """ Map the give x pixel value to a y value """
        self.current_x_value = self._pos_x_to_val_x(pos_x)
        return [y for x, y in self._data if x <= self.current_x_value][-1]

    @memoize
    def _pos_x_to_val_x(self, pos_x):
        w, _ = self.ClientSize
        perc_x = pos_x / float(w)
        val_x = (perc_x * self.width_x) + self.min_x
        val_x = max(min(val_x, self.max_x), self.min_x)
        return[x for x, _ in self._data if x <= val_x][-1]

    # Getters and Setters

    def set_1d_data(self, horz, vert):
        """ Construct the data by zipping the wo provided 1D iterables """
        if not all(horz[i] <= horz[i + 1] for i in xrange(len(horz) - 1)):
            raise ValueError("The horizontal data should be sorted!")
        self._data = zip(horz, vert)
        self.reset_dimensions()

    def set_data(self, data):
        """ Set the data to be plotted

        The data should be an iterable of numerical 2-tuples.
        """
        if not all(data[i][0] <= data[i + 1][0] for i in xrange(len(data) - 1)):
            raise ValueError("The horizontal data should be sorted!")
        if len(data[0]) != 2:
            raise ValueError("The data should be 2D!")

        self._data = data
        self.reset_dimensions()

    def SetForegroundColour(self, *args, **kwargs):
        super(PlotCanvas, self).SetForegroundColour(*args, **kwargs)
        self.line_colour = wxcol_to_rgb(self.ForegroundColour)
        self.fill_colour = change_brightness(self.line_colour, -0.4)

    def set_closed(self, closed=PLOT_CLOSE_STRAIGHT):
        self.closed = closed

    def set_plot_mode(self, mode):
        self.plot_mode = mode
        self.UpdateImage()

    # Attribute calculators

    def set_dimensions(self, min_x, max_x, min_y, max_y):
        """ Set the outer dimensions of the plotting area.

        This method can be used to override the values derived from the data
        set, so that the extreme values will not make the graph touch the edge
        of the canvas.
        """

        self.min_x = min_x
        self.max_x = max_x
        self.min_y = min_y
        self.max_y = max_y

        logging.debug(
            "Limits set to %s, %s and %s, %s",
            self.min_x,
            self.max_x,
            self.min_y,
            self.max_y,
        )

        self.width_x = self.max_x - self.min_x
        self.width_y = self.max_y - self.min_y

        logging.debug("Widths set to %s and %s", self.width_x, self.width_y)
        self.UpdateImage()

    def reset_dimensions(self):
        """ Determine the dimensions according to the present data """
        horz, vert = zip(*self._data)
        self.set_dimensions(
            min(horz),
            max(horz),
            min(vert),
            max(vert)
        )
        self.UpdateImage()

    # Image generation

    def UpdateImage(self):
        """ This method updates the graph image """

        # Reset all cached values
        for _, f in inspect.getmembers(self, lambda m: hasattr(m, "flush")):
            f.flush()

        dc = wx.MemoryDC()
        dc.SelectObject(self._bmp_buffer)
        dc.SetBackground(wx.Brush(self.BackgroundColour, wx.SOLID))

        dc.Clear() # make sure you clear the bitmap!

        ctx = wxcairo.ContextFromDC(dc)
        width, height = self.ClientSize
        self._plot_data(ctx, width, height)

        del dc # need to get rid of the MemoryDC before Update() is called.
        self.Refresh(eraseBackground=False)
        self.Update()

    def _plot_data(self, ctx, width, height):
        if self._data:
            if self.plot_mode == PLOT_MODE_LINE:
                self._line_plot(ctx)
            elif self.plot_mode == PLOT_MODE_BAR:
                self._bar_plot(ctx, width)
            # logging.debug("moving to %s", self.value_to_position(self._data[0]))

    def _bar_plot(self, ctx, width):
        f_vtp = self.value_to_position
        f_clt = ctx.line_to

        x, y = f_vtp((self.min_x, self.min_y))

        ctx.move_to(x, y)

        for i, p in enumerate(self._data[:-1]):
            x, y = f_vtp(p)
            f_clt(x, y)
            x, _ = f_vtp(self._data[i + 1])
            f_clt(x, y)

        if self.closed == PLOT_CLOSE_BOTTOM:
            x, y = self.value_to_position((self.max_x, 0))
            ctx.line_to(x, y)
            x, y = self.value_to_position((0, 0))
            ctx.line_to(x, y)
        else:
            ctx.close_path()

        ctx.set_line_width(self.line_width)
        ctx.set_source_rgb(*self.fill_colour)
        ctx.fill_preserve()
        ctx.set_source_rgb(*self.line_colour)
        ctx.stroke()

    def _line_plot(self, ctx):

        ctx.move_to(*self.value_to_position(self._data[0]))

        f_vtp = self.value_to_position
        f_clt = ctx.line_to

        for p in self._data[1:]:
            x, y = f_vtp(p)
            # logging.debug("drawing to %s", (x, y))
            f_clt(x, y)

        if self.closed == PLOT_CLOSE_BOTTOM:
            x, y = self.value_to_position((self.max_x, 0))
            ctx.line_to(x, y)
            x, y = self.value_to_position((0, 0))
            ctx.line_to(x, y)
        else:
            ctx.close_path()

        ctx.set_line_width(self.line_width)
        ctx.set_source_rgb(*self.fill_colour)
        ctx.fill_preserve()
        ctx.set_source_rgb(*self.line_colour)
        ctx.stroke()
<|MERGE_RESOLUTION|>--- conflicted
+++ resolved
@@ -700,11 +700,9 @@
                 math.ceil(unsc_rect[1] + unsc_rect[3]) - int(unsc_rect[1])
                 ]
 
-<<<<<<< HEAD
             # assert(unsc_rnd_rect[0] + unsc_rnd_rect[2] <= orig_size[0])
             # assert(unsc_rnd_rect[1] + unsc_rnd_rect[3] <= orig_size[1])
-=======
->>>>>>> 5e177df6
+
             if (unsc_rnd_rect[0] + unsc_rnd_rect[2] > orig_size[0]
                 or unsc_rnd_rect[1] + unsc_rnd_rect[3] > orig_size[1]):
                 # sometimes floating errors + rounding leads to one pixel too
@@ -1145,44 +1143,6 @@
 
     # Event handlers
 
-<<<<<<< HEAD
-=======
-    def OnLeftDown(self, event):
-        self.dragging = True
-        self.drag_init_pos = event.GetPositionTuple()
-
-        logging.debug("Drag started at %s", self.drag_init_pos)
-
-        if not self.HasCapture():
-            self._position_focus_line(event)
-            self.CaptureMouse()
-
-        self.SetFocus()
-        event.Skip()
-
-
-    def OnLeftUp(self, event):
-        self.dragging = False
-        self.SetCursor(wx.STANDARD_CURSOR)
-        if self.HasCapture():
-            self.ReleaseMouse()
-        event.Skip()
-
-    def OnMouseMotion(self, event):
-        if self.dragging and self.focusline_overlay:
-            self._position_focus_line(event)
-        event.Skip()
-
-
-    def _position_focus_line(self, event):
-        x, _ = event.GetPositionTuple()
-        val_y = self._pos_x_to_val_y(x)
-        pos = (x, self._val_y_to_pos_y(val_y))
-        self.focusline_overlay.set_label(val_y)
-        self.focusline_overlay.set_position(pos,)
-        self.Refresh()
-
->>>>>>> 5e177df6
     def OnSize(self, event=None):
         self._bmp_buffer = wx.EmptyBitmap(*self.ClientSize)
         self.UpdateImage()
