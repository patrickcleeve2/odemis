#-*- coding: utf-8 -*-

"""
@author: Rinze de Laat

Copyright © 2012 Rinze de Laat, Delmic

Custom (graphical) radio button control.

This file is part of Odemis.

Odemis is free software: you can redistribute it and/or modify it under the
terms of the GNU General Public License as published by the Free Software
Foundation, either version 2 of the License, or (at your option) any later
version.

Odemis is distributed in the hope that it will be useful, but WITHOUT ANY
WARRANTY; without even the implied warranty of MERCHANTABILITY or FITNESS FOR A
PARTICULAR PURPOSE. See the GNU General Public License for more details.

You should have received a copy of the GNU General Public License along with
Odemis. If not, see http://www.gnu.org/licenses/.

"""

from odemis.gui.cont import settings
from odemis.gui.cont.acquisition import SecomAcquiController, \
    SparcAcquiController
from odemis.gui.cont.microscope import MicroscopeController
from odemis.gui.cont.streams import StreamController
from odemis.gui.cont.views import ViewController, ViewSelector
from odemis.gui.instrmodel import STATE_ON
from odemis.gui.model.stream import SpectrumStream, SEMStream, ARStream
import logging
import wx



main_tab_controller = None

class Tab(object):
    """ Small helper class representing a tab (tab button + panel) """

    def __init__(self, group, name, button, panel):
        self.group = group
        self.name = name
        self.button = button
        self.panel = panel
        self.active = True

        self.initialized = False

    def _show(self, show):

        if show and not self.initialized:
            self._initialize()
            self.initialized = True

        self.button.SetToggle(show)
        self.panel.Show(show)

    def show(self):
        self._show(True)

    def hide(self):
        self._show(False)

    def _initialize(self):
        pass

class SecomStreamsTab(Tab):

    def __init__(self, group, name, button, panel, main_frame, interface_model):
        super(SecomStreamsTab, self).__init__(group, name, button, panel)

        self.interface_model = interface_model
        self.main_frame = main_frame

        # Various controllers used for the live view and acquisition of images

        self._settings_controller = None
        self._view_controller = None
        self._vstream_controller = None
        self._view_selector = None
        self._acquisition_controller = None
        self._microscope_controller = None

    def _initialize(self):
        """ This method is called when the tab is first shown """

        if not self.interface_model:
            return

        self._settings_controller = settings.SecomSettingsController(
                                        self.main_frame,
                                        self.interface_model
                                    )

        # Order matters!
        # First we create the views, then the streams
        self._view_controller = ViewController(
                                    self.interface_model,
                                    self.main_frame
                                )

        self._stream_controller = StreamController(
                                        self.interface_model,
                                        self.main_frame.pnl_secom_streams
                                  )

        self._view_selector = ViewSelector(
                                    self.interface_model,
                                    self.main_frame
                              )

        self._acquisition_controller = SecomAcquiController(
                                            self.interface_model,
                                            self.main_frame
                                       )

        self._microscope_controller = MicroscopeController(
                                            self.interface_model,
                                            self.main_frame
                                      )

    @property
    def settings_controller(self):
        return self._settings_controller

    @property
    def stream_controller(self):
        return self._stream_controller

class SparcAcquisitionTab(Tab):

    def __init__(self, group, name, button, panel, main_frame, interface_model):
        super(SparcAcquisitionTab, self).__init__(group, name, button, panel)

        self.microscope_model = interface_model
        self.main_frame = main_frame

        # Various controllers used for the live view and acquisition of images

        self._settings_controller = None

    def _initialize(self):
        """ This method is called when the tab is first shown """
<<<<<<< HEAD

        if not self.microscope_model:
            return

        sem_stream = SEMStream(
                        "SEM",
                        self.microscope_model.sed,
                        self.microscope_model.sed.data,
                        self.microscope_model.ebeam)

        print sem_stream.image.value

        spectrum_stream = SpectrumStream(
                                    "Spectrum",
                                    self.microscope_model.spectrometer,
                                    self.microscope_model.spectrometer.data,
                                    self.microscope_model.ebeam)
=======
        assert self.microscope_model is not None
>>>>>>> 2b48eb16

        self._view_controller = ViewController(
                                    self.microscope_model,
                                    self.main_frame,
                                    [self.main_frame.vp_sparc_acq_view]
                                )
        
        mic_view = self.microscope_model.focussedView.value
        acq_view = self.microscope_model.acquisitionView # list of streams for acquisition
        
        # create the streams 
        sem_stream = SEMStream(
                        "SEM live",
                        self.microscope_model.sed,
                        self.microscope_model.sed.data,
                        self.microscope_model.ebeam)
        mic_view.addStream(sem_stream)
        acq_view.addStream(sem_stream) # it should also be saved

        # the SEM acquisition simultaneous to the CCDs
        semroi_stream = SEMStream(
                        "SEM ROI",
                        self.microscope_model.sed,
                        self.microscope_model.sed.data,
                        self.microscope_model.ebeam)
        acq_view.addStream(semroi_stream)
        
        if self.microscope_model.spectrometer:
            spec_stream = SpectrumStream(
                                        "Spectrum",
                                        self.microscope_model.spectrometer,
                                        self.microscope_model.spectrometer.data,
                                        self.microscope_model.ebeam)
            acq_view.addStream(spec_stream)

        if self.microscope_model.ccd:
            ar_stream = ARStream(
                                "Angular",
                                self.microscope_model.ccd,
                                self.microscope_model.ccd.data,
                                self.microscope_model.ebeam)
            acq_view.addStream(ar_stream)            


        # TODO: don't pass the streams as arguments, just use acquisitionView
        self._settings_controller = settings.SparcSettingsController(
                                        self.main_frame,
                                        self.microscope_model,
                                        [sem_stream, spec_stream]
                                    )

        self._acquisition_controller = SparcAcquiController(
                                            self.main_frame,
                                            self.microscope_model
                                       )

<<<<<<< HEAD
        # TODO: Not sure if 'should_update' and 'STATE_ON' are neces
=======
        # Turn on the live SEM stream
>>>>>>> 2b48eb16
        self.microscope_model.emState.value = STATE_ON
        sem_stream.is_active.value = True
        sem_stream.should_update.value = True

class TabBarController(object):

    def __init__(self, tab_list, main_frame, interface_model):

        self.main_frame = main_frame

        self.tab_list = tab_list

        self.hide_all()

        if interface_model:
            self._filter_tabs(interface_model)

        for tab in self.tab_list:
            tab.button.Bind(wx.EVT_BUTTON, self.OnClick)
            tab.button.Bind(wx.EVT_KEY_UP, self.OnKeyUp)

        self.show(0)

        # IMPORTANT NOTE:
        #
        # When all tab panels are hidden on start-up, the MinSize attribute
        # of the main GUI frame will be set to such a low value, that most of
        # the interface will be invisible if the user takes the interface off of
        # 'full screen' view.
        # Also, Gnome's GDK library will start spewing error messages, saying
        # it cannot draw certain images, because the dimensions are 0x0.

        main_frame.SetMinSize((1400, 550))

    def _filter_tabs(self, interface_model):
        """ Filter the tabs according to the current interface model.

        Tabs that are not wanted or needed will be removed from the list and
        the associated buttons will be hidden in the user interface.
        """

        needed_group = interface_model.microscope.role

        logging.debug("Hiding tabs not belonging to the '%s' interface",
                      needed_group)

        for tab in [tab for tab in self.tab_list if tab.group != needed_group]:
            tab.button.Hide()
            self.tab_list.remove(tab)


    def __getitem__(self, name):
        return self.get_tab(name)

    def get_tab(self, tab_name_or_index):
        for i, tab in enumerate(self.tab_list):
            if i == tab_name_or_index or tab.name == tab_name_or_index:
                return tab

        raise LookupError

    def show(self, tab_name_or_index):
        for i, tab in enumerate(self.tab_list):
            if i == tab_name_or_index or tab.name == tab_name_or_index:
                tab.show()
            else:
                tab.hide()

    def hide_all(self):
        for tab in self.tab_list:
            tab.hide()

    def OnKeyUp(self, evt):
        evt_btn = evt.GetEventObject()

        if evt_btn.hasFocus and evt.GetKeyCode() == ord(" "):
            self.hide_all()
            self.main_frame.Freeze()

            for tab in self.tab_list:
                if evt_btn == tab.button:
                    tab.show()
                else:
                    tab.hide()

            self.main_frame.Layout()
            self.main_frame.Thaw()

    def OnClick(self, evt):
        logging.debug("Tab button click")

        evt_btn = evt.GetEventObject()

        self.hide_all()

        self.main_frame.Freeze()

        for tab in self.tab_list:
            if evt_btn == tab.button:
                tab.show()
            else:
                tab.hide()

        self.main_frame.Layout()
        self.main_frame.Thaw()

        #if not btn.GetToggle():
        evt.Skip()<|MERGE_RESOLUTION|>--- conflicted
+++ resolved
@@ -145,38 +145,18 @@
 
     def _initialize(self):
         """ This method is called when the tab is first shown """
-<<<<<<< HEAD
-
-        if not self.microscope_model:
-            return
-
-        sem_stream = SEMStream(
-                        "SEM",
-                        self.microscope_model.sed,
-                        self.microscope_model.sed.data,
-                        self.microscope_model.ebeam)
-
-        print sem_stream.image.value
-
-        spectrum_stream = SpectrumStream(
-                                    "Spectrum",
-                                    self.microscope_model.spectrometer,
-                                    self.microscope_model.spectrometer.data,
-                                    self.microscope_model.ebeam)
-=======
         assert self.microscope_model is not None
->>>>>>> 2b48eb16
 
         self._view_controller = ViewController(
                                     self.microscope_model,
                                     self.main_frame,
                                     [self.main_frame.vp_sparc_acq_view]
                                 )
-        
+
         mic_view = self.microscope_model.focussedView.value
         acq_view = self.microscope_model.acquisitionView # list of streams for acquisition
-        
-        # create the streams 
+
+        # create the streams
         sem_stream = SEMStream(
                         "SEM live",
                         self.microscope_model.sed,
@@ -192,7 +172,7 @@
                         self.microscope_model.sed.data,
                         self.microscope_model.ebeam)
         acq_view.addStream(semroi_stream)
-        
+
         if self.microscope_model.spectrometer:
             spec_stream = SpectrumStream(
                                         "Spectrum",
@@ -207,7 +187,7 @@
                                 self.microscope_model.ccd,
                                 self.microscope_model.ccd.data,
                                 self.microscope_model.ebeam)
-            acq_view.addStream(ar_stream)            
+            acq_view.addStream(ar_stream)
 
 
         # TODO: don't pass the streams as arguments, just use acquisitionView
@@ -222,11 +202,8 @@
                                             self.microscope_model
                                        )
 
-<<<<<<< HEAD
         # TODO: Not sure if 'should_update' and 'STATE_ON' are neces
-=======
         # Turn on the live SEM stream
->>>>>>> 2b48eb16
         self.microscope_model.emState.value = STATE_ON
         sem_stream.is_active.value = True
         sem_stream.should_update.value = True
