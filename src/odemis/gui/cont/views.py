--- conflicted
+++ resolved
@@ -28,16 +28,11 @@
 from odemis.gui import model
 from odemis.gui.cont import tools
 from odemis.acq.stream import OPTICAL_STREAMS, EM_STREAMS, SPECTRUM_STREAMS, AR_STREAMS
-from odemis.gui.model import LiveViewGUIData
 from odemis.gui.util import call_after
 import wx
 
 import odemis.gui.util.widgets as util
-<<<<<<< HEAD
 from odemis.model import VigilantAttributeBase
-=======
-from odemis.model._vattributes import VigilantAttributeBase
->>>>>>> 3905c42c
 
 
 class ViewController(object):
@@ -114,6 +109,7 @@
             views.append(view)
             if vp.Shown:
                 visible_views.append(view)
+
             vp.setView(view, self._data_model)
 
         self._data_model.views.value = views
@@ -285,13 +281,9 @@
             self._create_views_fixed(vpv)
 
             # Track the mpp of the SEM view in order to set the magnification
-<<<<<<< HEAD
             if (self._main_data_model.ebeam and
                     isinstance(self._main_data_model.ebeam.horizontalFoV, VigilantAttributeBase)):
                 logging.info("Tracking mpp value of '%s'", self._viewports[0])
-=======
-            if isinstance(self._data_model.main.ebeam.horizontalFoV, VigilantAttributeBase):
->>>>>>> 3905c42c
                 self._viewports[0].track_view_mpp()  # = Live SEM viewport
 
             return
@@ -353,6 +345,7 @@
         a 2x2 display, and that hidden_idx is outside this 2x2 layout and
         invisible.
         """
+
         # Small shorthand local variable
         vp = self._viewports
 
