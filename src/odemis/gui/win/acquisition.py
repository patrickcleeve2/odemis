--- conflicted
+++ resolved
@@ -1418,15 +1418,12 @@
     projectname: str,
     message: str = "Choose a project directory to load",
 ) -> Optional[str]:
+
     """
     :param parent (wx.Frame): parent window
     :param projectname (string): project name to propose by default
     :param message (string): message to display in the dialog
-<<<<<<< HEAD
-    :return (string or none): the project directory name to load (or the none if the user cancelled)
-=======
     :return (string or None): the project directory name to load (or None if the user cancelled)
->>>>>>> e5fc2889
     """
     # current project name
     dialog = wx.DirDialog(
@@ -1435,43 +1432,16 @@
         defaultPath=projectname,
         style=wx.DD_DEFAULT_STYLE | wx.DD_DIR_MUST_EXIST,
     )
+    dialog = wx.DirDialog(
+        parent,
+        message=message,
+        defaultPath=projectname,
+        style=wx.DD_DEFAULT_STYLE | wx.DD_DIR_MUST_EXIST,
+    )
 
     # Show the dialog and check whether is was accepted or cancelled
     if dialog.ShowModal() != wx.ID_OK:
         return None
 
-<<<<<<< HEAD
-    # project path have been selected...
-=======
-    # project path that has been selected...
->>>>>>> e5fc2889
-    return dialog.GetPath()
-
-def SelectFileDialog(
-    parent: wx.Frame,
-    message: str,
-    default_path: str,
-) -> Optional[str]:
-    """
-    :param parent (wx.Frame): parent window
-    :param message (string): message to display in the dialog
-    :param default_path (string): default path to open the dialog
-<<<<<<< HEAD
-    :return (string or none): the selected file name (or the none if the user cancelled)
-=======
-    :return (string or None): the selected file name (or None if the user cancelled)
->>>>>>> e5fc2889
-    """
-    dialog = wx.FileDialog(
-        parent,
-        message=message,
-        defaultDir=default_path,
-        style=wx.FD_OPEN | wx.FD_FILE_MUST_EXIST,
-    )
-
-    # Show the dialog and check whether is was accepted or cancelled
-    if dialog.ShowModal() != wx.ID_OK:
-        return None
-
     # project path have been selected...
     return dialog.GetPath()