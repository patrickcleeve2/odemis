--- conflicted
+++ resolved
@@ -1464,14 +1464,7 @@
         # disabling this until a better solution is found
 
         # median filter applied to the image (required for cryo data)
-<<<<<<< HEAD
-        self.median_filter = model.IntContinuous(
-            value=self.getMetadata().get(model.MD_MEDIAN_FILTER, 0),
-            range=(0, 9),
-        )
-=======
         self.medianFilter = model.IntContinuous(0, range=(0, 9), setter=self._setMedianFilter)
->>>>>>> 64d9c6d8
 
     def terminate(self) -> None:
         if self._generator:
@@ -1540,13 +1533,8 @@
                     image, _md = self.parent.acquire_image(self._scanner.channel)
 
                     # median filter to remove noise (required for cryo data)
-<<<<<<< HEAD
-                    if self.median_filter.value > 0:
-                        image = ndimage.median_filter(image, self.median_filter.value)
-=======
                     if self.medianFilter.value > 0:
                         image = ndimage.median_filter(image, self.medianFilter.value)
->>>>>>> 64d9c6d8
                     # non-blocking acquisition (disabled until hw testing)
                     # logging.debug("Starting one image acquisition")
                     # # start the acquisition
@@ -1799,11 +1787,7 @@
 
         self.position = model.VigilantAttribute({}, unit=stage_info["unit"],
                                                 readonly=True)
-<<<<<<< HEAD
-        self._get_coordinate_system_offset() # to get the offset values for raw coordinate system
-=======
         self._update_coordinate_system_offset() # to get the offset values for raw coordinate system
->>>>>>> 64d9c6d8
         self._updatePosition()
 
         # Refresh regularly the position
@@ -1819,11 +1803,7 @@
             self._pos_poll.cancel()
             self._pos_poll = None
 
-<<<<<<< HEAD
-    def _get_coordinate_system_offset(self):
-=======
     def _update_coordinate_system_offset(self):
->>>>>>> 64d9c6d8
         """Calculate the offset values for raw coordinate system. The offset is the difference between the specimen (linked) and raw coordinate system."""
         self.parent.set_default_stage_coordinate_system("SPECIMEN")
         pos_linked = self._getPosition()
