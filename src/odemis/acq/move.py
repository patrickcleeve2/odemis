--- conflicted
+++ resolved
@@ -841,11 +841,7 @@
     def create_sample_stage(self):
         self.sample_stage = SampleStage(name="Sample Stage",
                                         role="stage",
-<<<<<<< HEAD
-                                        stage_bare = self.stage,
-=======
                                         stage_bare=self.stage,
->>>>>>> f4fac3af
                                         posture_manager=self)
 
 class MeteorZeiss1PostureManager(MeteorPostureManager):
