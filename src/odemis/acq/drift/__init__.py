# -*- coding: utf-8 -*-
"""
Created on 27 Feb 2014

@author: Kimon Tsitsikas

Copyright © 2013-2014 Éric Piel & Kimon Tsitsikas, Delmic

This file is part of Odemis.

Odemis is free software: you can redistribute it and/or modify it under the
terms  of the GNU General Public License version 2 as published by the Free
Software  Foundation.

Odemis is distributed in the hope that it will be useful, but WITHOUT ANY
WARRANTY;  without even the implied warranty of MERCHANTABILITY or FITNESS FOR A
PARTICULAR  PURPOSE. See the GNU General Public License for more details.

You should have received a copy of the GNU General Public License along with
Odemis. If not, see http://www.gnu.org/licenses/.
"""

import itertools
import logging
import math
import threading

import numpy
import cv2

from odemis import model
from odemis.acq.align.shift import MeasureShift

MIN_RESOLUTION = (20, 20)  # sometimes 8x8 works, but it's not reliable enough
MAX_PIXELS = 128 ** 2  # px


class AnchoredEstimator(object):
    """
    Drift estimator based on an "anchor" area. Periodically, a small region
    (the anchor) is scanned. By comparing the images of the anchor area over
    time, an estimation of the drift is computed.

    To use, call .acquire() periodically (and preferably at specific places of
    the global acquire, such as at the beginning of a line), and call .estimate()
    to measure the drift.
    """

    def __init__(self, scanner, detector, region, dwell_time, max_pixels=MAX_PIXELS, follow_drift=True):
        """
        scanner (Emitter)
        detector (Detector)
        region (4 floats)
        dwell_time (float)
        max_pixels (int): the maximum number of pixels that the anchor region will use. If the region
          acquired is large, then the scanner scale is adjusted so that the anchor region contains at most
          max_pixels pixels.
        follow_drift (bool): If True, the anchor region position is adjusted based on the drift measured. It is useful
         when drift compensation is done by adjusting the scanner settings. If False, the anchor region is fixed.
         It is useful when drift compensation is based on beam shift or stage movement.
        """
        self._emitter = scanner
        self._semd = detector
        self._dwell_time = dwell_time
        self._follow_drift = follow_drift

        # Latest drift vector from the previous acquisition
        self.drift = (0, 0)  # in sem px
        # Total drift vector from the first acquisition
        self.tot_drift = (0, 0)  # in sem px
        # Maximum distance drifted from the first acquisition
        self.max_drift = (0, 0)  # in sem px

        self.raw = []  # first 2 and last 2 anchor areas acquired (in order)
        self._acq_sem_complete = threading.Event()

        # Calculate initial translation for anchor region acquisition
        self._roi = region
        center = ((self._roi[0] + self._roi[2]) / 2,
                  (self._roi[1] + self._roi[3]) / 2)
        width = (self._roi[2] - self._roi[0], self._roi[3] - self._roi[1])
        shape = self._emitter.shape

        # translation is distance from center (situated at 0.5, 0.5), can be floats
        self._trans = (shape[0] * (center[0] - 0.5),
                       shape[1] * (center[1] - 0.5))

        # resolution is the maximum resolution at the scale in proportion of the width
        # First, try the finest scale (=1)
        self._res = (max(1, int(round(shape[0] * width[0] / 1))),
                     max(1, int(round(shape[1] * width[1] / 1))))

        # Demand large enough anchor region for drift calculation
        if self._res[0] < MIN_RESOLUTION[0] or self._res[1] < MIN_RESOLUTION[1]:
            old_res = tuple(self._res)
            self._res = tuple(max(a, b) for a, b in zip(self._res, MIN_RESOLUTION))
            logging.warning("Anchor region too small %s, will be set to %s",
                            old_res, self._res)

        # Adjust the scale to the anchor region so the image has at the
        # maximum MAX_PIXELS. This way we guarantee that the pixels density of
        # the anchor region is enough to calculate the drift and at the same
        # time to avoid prolonged exposure times that extremely increase the
        # acquisition time.
        ratio = math.sqrt(numpy.prod(self._res) / max_pixels)
        self._scale = scanner.scale.clip((ratio, ratio))

        # adjust resolution based on the new scale
        self._res = (max(MIN_RESOLUTION[0], int(round(shape[0] * width[0] / self._scale[0]))),
                     max(MIN_RESOLUTION[1], int(round(shape[1] * width[1] / self._scale[1]))))

        logging.info("Anchor region defined with scale=%s, res=%s, trans=%s",
                     self._scale, self._res, self._trans)

        # Compute margin so that it's always possible to place the ROI within the
        # scanner FoV: half the ROI resolution (at scale 1).
        margin = ((self._res[0] * self._scale[0]) // 2,
                  (self._res[1] * self._scale[1]) // 2)
        trans_rng = scanner.translation.range
        self._trans_range = ((trans_rng[0][0] + margin[0], trans_rng[0][1] + margin[1]),
                             (trans_rng[1][0] - margin[0], trans_rng[1][1] - margin[1]))

    def acquire(self):
        """
        Scan the anchor area
        """
        # Save current SEM settings
        cur_dwell_time = self._emitter.dwellTime.value
        cur_scale = self._emitter.scale.value
        cur_resolution = self._emitter.resolution.value
        cur_trans = self._emitter.translation.value

        try:
            self._updateScannerSettings()
            logging.debug("Beam spot to anchor region: %s",
                          self._emitter.translation.value)
            logging.debug("Scanning anchor region with resolution "
                          "%s and dwelltime %s and scale %s",
                          self._emitter.resolution.value,
                          self._emitter.dwellTime.value,
                          self._emitter.scale.value)
            data = self._semd.data.get(asap=False)
            if data.shape[::-1] != self._res:
                logging.warning("Shape of data is %s instead of %s", data.shape[::-1], self._res)

            # TODO: allow to record just every Nth image, and separately record the
            # drift after every measurement
            # In the mean time, we only save the 1st, 2nd and last two images
            if len(self.raw) > 2:
                self.raw = self.raw[0:2] + self.raw[-1:]
            else:
                self.raw = self.raw[0:2]
            self.raw.append(data)
        finally:
            # Restore scanner settings
            self._emitter.dwellTime.value = cur_dwell_time
            self._emitter.scale.value = cur_scale
            self._emitter.resolution.value = cur_resolution
            self._emitter.translation.value = cur_trans

    def estimate(self):
        """
        Estimate the additional drift since previous acquisition+estimation.
        Note: It should be only called once after every acquisition.
        To read the value again, use .drift.
        To read the total drift since the first acquisition, use .tot_drift
        return (float, float): estimated extra drift in X/Y SEM px since last
          estimation.
        """
        # Calculate the drift between the last two frames and
        # between the last and first frame
        if len(self.raw) > 1:
            # Note: prev_drift and drift, don't represent exactly the same
            # value as the previous image also had drifted. So we need to
            # include also the drift of the previous image.
            # Also, MeasureShift return the shift in image pixels, which is
            # different (usually bigger) from the SEM px.
            prev_drift = MeasureShift(self.raw[-2], self.raw[-1], 10)
            prev_drift = (prev_drift[0] * self._scale[0] + self.drift[0],
                          prev_drift[1] * self._scale[1] + self.drift[1])

            orig_drift = MeasureShift(self.raw[0], self.raw[-1], 10)
            self.drift = (orig_drift[0] * self._scale[0],
                          orig_drift[1] * self._scale[1])
            logging.debug("Current drift: %s", self.drift)
            logging.debug("Previous frame diff: %s", prev_drift)
            if (abs(self.drift[0] - prev_drift[0]) > 5 * self._scale[0] or
                    abs(self.drift[1] - prev_drift[1]) > 5 * self._scale[1]):
                # TODO: in such case, add the previous and current image to .raw
                logging.warning("Drift cannot be measured precisely, "
                                "hesitating between %s and %s px",
                                self.drift, prev_drift)

            # Update drift since the original position
            self.tot_drift = (self.tot_drift[0] + self.drift[0],
                              self.tot_drift[1] + self.drift[1])

            # Update maximum drift
            if math.hypot(*self.tot_drift) > math.hypot(*self.max_drift):
                self.max_drift = self.tot_drift

        return self.drift

    def estimateAcquisitionTime(self):
        """
        return (float): estimated time to acquire 1 anchor area
        """
        anchor_time = numpy.prod(self._res) * self._dwell_time + 0.01

        return anchor_time

    @staticmethod
    def estimateCorrectionPeriod(period, t, repetitions):
        """
        Convert the correction period (as a time) into a number of acquisitions.
        :param period: (float) Maximum time between acquisition of the anchor region in seconds.
        :param t: (float) Time spend for acquiring one data at the fastest dimension.
        :param repetitions: (tuple of 2 ints) Number of iterations for the two fastest axes in the
        entire drift-corrected acquisition. The first value is the slowest dimension scanned.
        Usually this is the Y number of px (ebeam) positions. It might also be the number of images
        to integrate.
        :returns (iterator yielding 0<int): Iterator which yields number of acquisitions until
                                            next correction.
        """
        # TODO: implement more clever calculation
        acq_dc_period = []
        acq = int(period // t)  # number of acquisitions per period
        acq_per_fastest_dim = repetitions[1]
        if acq >= acq_per_fastest_dim:
            # Correct every (acq // acq_per_fastest_dim) acquisitions
            acq_dc_period.append((acq // acq_per_fastest_dim) * acq_per_fastest_dim)
        elif acq <= 1:  # also catches cases that would be 1,1,2,1,...
            # Correct every pixel
            acq_dc_period.append(1)
        else:
            # Correct every X or X+1 pixel
            # number of acquisition per line
            nacq = int((acq_per_fastest_dim * t) // period)
            # average duration of a period when fitted to the fastest dimension of total acquisition
            avgp = acq_per_fastest_dim / nacq
            tot_acq = 0  # total acquisitions rounded down
            for i in range(1, nacq):
                prev_tot_acq = tot_acq
                tot_acq = int(avgp * i)
                acq_dc_period.append(tot_acq - prev_tot_acq)
            else:
                # last one explicit, to avoid floating point errors
                acq_dc_period.append(acq_per_fastest_dim - tot_acq)

        logging.debug("Drift correction will be performed every %s sub acquisitions", acq_dc_period)

        return itertools.cycle(acq_dc_period)

    def _updateScannerSettings(self):
        """
        Update the scanning area of the SEM according to the anchor region
        for drift correction.
        """

        if self._follow_drift:
            # SEM settings
            # translation is distance from center (situated at 0.5, 0.5), can be floats
            # we clip translation inside of bounds in case of huge drift
            trans = (self._trans[0] - self.drift[0],
                     self._trans[1] - self.drift[1])
            self._trans = (max(self._trans_range[0][0], min(trans[0], self._trans_range[1][0])),
                           max(self._trans_range[0][1], min(trans[1], self._trans_range[1][1])))
            if trans != self._trans:
                logging.warning("Generated image may be incorrect due to extensive "
                                "drift of %s clipped to %s", trans, self._trans)

        # always in this order
        self._emitter.scale.value = self._scale
        self._emitter.resolution.value = self._res
        self._emitter.translation.value = self._trans
        self._emitter.dwellTime.value = self._dwell_time


def GuessAnchorRegion(whole_img, sample_region):
    """
    It detects a region with clean edges, proper for drift measurements. This region
    must not overlap with the sample that is to be scanned due to the danger of
    contamination.
    whole_img (ndarray): 2d array with the whole SEM image
    sample_region (tuple of 4 floats): roi of the sample in order to avoid overlap
    returns (tuple of 4 floats): roi of the anchor region
    """
    # Drift correction region shape
    dc_shape = (50, 50)

    # Scale the image between 0 and 255 to have it properly modified for cv2.Canny
    uint8_img = (255 - 0) * ((whole_img - numpy.min(whole_img)) / (numpy.max(whole_img) - numpy.min(whole_img))) + 0
    uint8_img = numpy.round(uint8_img).astype(numpy.uint8)

    # Generates black/white image that contains only the edges
    cannied_img = cv2.Canny(uint8_img, 100, 200)

    # Mask the sample_region plus a margin equal to the half of dc region and
    # a margin along the edges of the whole image again equal to the half of
    # the anchor region. Thus we keep pixels that we can use as center of our
    # anchor region knowing that it will not overlap with the sample region
    # and it will not be outside of bounds
    masked_img = cannied_img

    # Clip between the bounds
    l = sorted((0, int(sample_region[0] * whole_img.shape[0] - dc_shape[0] / 2),
                whole_img.shape[0]))[1]
    r = sorted((0, int(sample_region[2] * whole_img.shape[0] + dc_shape[0] / 2),
                whole_img.shape[0]))[1]
    t = sorted((0, int(sample_region[1] * whole_img.shape[1] - dc_shape[1] / 2),
                whole_img.shape[1]))[1]
    b = sorted((0, int(sample_region[3] * whole_img.shape[1] + dc_shape[1] / 2),
                whole_img.shape[1]))[1]
    masked_img[l:r, t:b] = 0
    masked_img[0:(dc_shape[0] // 2), :] = 0
    masked_img[:, 0:(dc_shape[1] // 2)] = 0
    masked_img[masked_img.shape[0] - (dc_shape[0] // 2):masked_img.shape[0], :] = 0
    masked_img[:, masked_img.shape[1] - (dc_shape[1] // 2):masked_img.shape[1]] = 0

    # Find indices of edge pixels
    occurrences_indices = numpy.where(masked_img == 255)
    X = numpy.expand_dims(occurrences_indices[0], axis=1)
    Y = numpy.expand_dims(occurrences_indices[1], axis=1)
    occurrences = numpy.hstack([X, Y])

    # If there is such a pixel outside of the sample region and there is enough
    # space according to dc_shape, use the masked image and calculate the anchor
    # region roi
    if len(occurrences) > 0:
        # Enough space outside of the sample region
        anchor_roi = ((occurrences[0, 0] - (dc_shape[0] / 2)) / whole_img.shape[0],
                      (occurrences[0, 1] - (dc_shape[1] / 2)) / whole_img.shape[1],
                      (occurrences[0, 0] + (dc_shape[0] / 2)) / whole_img.shape[0],
                      (occurrences[0, 1] + (dc_shape[1] / 2)) / whole_img.shape[1])

    else:
        # Not enough space outside of the sample region
        # Pick a random pixel
        cannied_img = cv2.Canny(uint8_img, 100, 200)
        # Find indices of edge pixels
        occurrences_indices = numpy.where(cannied_img == 255)
        X = numpy.expand_dims(occurrences_indices[0], axis=1)
        Y = numpy.expand_dims(occurrences_indices[1], axis=1)
        occurrences = numpy.hstack([X, Y])
        anchor_roi = ((occurrences[0, 0] - (dc_shape[0] / 2)) / whole_img.shape[0],
                      (occurrences[0, 1] - (dc_shape[1] / 2)) / whole_img.shape[1],
                      (occurrences[0, 0] + (dc_shape[0] / 2)) / whole_img.shape[0],
                      (occurrences[0, 1] + (dc_shape[1] / 2)) / whole_img.shape[1])

    return anchor_roi

def align_reference_image(
    ref_image: model.DataArray,
    new_image: model.DataArray,
    scanner: model.Emitter
) -> None:
    """Align the new image to the reference image using beam shift.
    Only supports 2D images with the same resolution.
    :param ref_image: The reference image to align with.
    :param new_image: The new image to align to the reference.
    :param scanner: The scanner to align with.
    :return: None
    """
    if (ref_image.ndim != 2 or new_image.ndim != 2 or ref_image.shape != new_image.shape):
        raise ValueError(f"Only equally sized 2D images are supported for alignment. {ref_image.shape}, {new_image.shape}")

<<<<<<< HEAD
    shift_px = MeasureShift(ref_image, new_image, 10)
=======
    if ref_image.metadata[model.MD_PIXEL_SIZE] != new_image.metadata[model.MD_PIXEL_SIZE]:
        raise ValueError("The images must have the same pixel size.")

    shift_px = MeasureShift(ref_image, new_image, 2)
>>>>>>> 526324f1

    pixelsize = ref_image.metadata[model.MD_PIXEL_SIZE]
    shift_m = (shift_px[0] * pixelsize[0], shift_px[1] * pixelsize[1])

    previous_shift = scanner.shift.value
    shift = (shift_m[0] + previous_shift[0], shift_m[1] + previous_shift[1])  # m
    scanner.shift.value = shift
    logging.debug(f"reference image alignment: previous: {previous_shift}, calculated shift: {shift_m}, beam shift: {scanner.shift.value}")<|MERGE_RESOLUTION|>--- conflicted
+++ resolved
@@ -364,14 +364,10 @@
     if (ref_image.ndim != 2 or new_image.ndim != 2 or ref_image.shape != new_image.shape):
         raise ValueError(f"Only equally sized 2D images are supported for alignment. {ref_image.shape}, {new_image.shape}")
 
-<<<<<<< HEAD
-    shift_px = MeasureShift(ref_image, new_image, 10)
-=======
     if ref_image.metadata[model.MD_PIXEL_SIZE] != new_image.metadata[model.MD_PIXEL_SIZE]:
         raise ValueError("The images must have the same pixel size.")
 
     shift_px = MeasureShift(ref_image, new_image, 2)
->>>>>>> 526324f1
 
     pixelsize = ref_image.metadata[model.MD_PIXEL_SIZE]
     shift_m = (shift_px[0] * pixelsize[0], shift_px[1] * pixelsize[1])
