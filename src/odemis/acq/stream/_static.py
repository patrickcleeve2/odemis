# -*- coding: utf-8 -*-
'''
Created on 25 Jun 2014

@author: Éric Piel

Copyright © 2014 Éric Piel, Delmic

This file is part of Odemis.

Odemis is free software: you can redistribute it and/or modify it under the terms of the GNU General Public License version 2 as published by the Free Software Foundation.

Odemis is distributed in the hope that it will be useful, but WITHOUT ANY WARRANTY; without even the implied warranty of MERCHANTABILITY or FITNESS FOR A PARTICULAR PURPOSE. See the GNU General Public License for more details.

You should have received a copy of the GNU General Public License along with Odemis. If not, see http://www.gnu.org/licenses/.
'''

# Contains all the static streams, which only provide projections of the data
# they were initialised with.

from __future__ import division

import collections
import logging
import math
import numpy
from odemis import model
from odemis.acq import calibration
from odemis.model import MD_POS, MD_PIXEL_SIZE, VigilantAttribute
from odemis.util import img, conversion, polar, limit_invocation, spectrum
from scipy import ndimage

from ._base import Stream


class StaticStream(Stream):
    """
    Stream containing one static image.
    For testing and static images.
    """
    def __init__(self, name, image):
        """
        Note: parameters are different from the base class.
        image (DataArray of shape (111)YX): static raw data.
          The metadata should contain at least MD_POS and MD_PIXEL_SIZE.
        """
        Stream.__init__(self, name, None, None, None)
        # Check it's 2D
        if len(image.shape) < 2:
            raise ValueError("Data must be 2D")
        # make it 2D by removing first dimensions (which must 1)
        if len(image.shape) > 2:
            image = img.ensure2DImage(image)

        self.onNewImage(None, image)

    def onActive(self, active):
        # don't do anything
        pass

class RGBStream(StaticStream):
    """
    A static stream which gets as input the actual RGB image
    """
    def __init__(self, name, image):
        """
        Note: parameters are different from the base class.
        image (DataArray of shape YX3): image to display.
          The metadata should contain at least MD_POS and MD_PIXEL_SIZE.
        """
        Stream.__init__(self, name, None, None, None)
        # Check it's 2D
        if not (len(image.shape) == 3 and image.shape[2] in [3, 4]):
            raise ValueError("Data must be RGB(A)")

        # TODO: use original image as raw, to allow changing the B/C/tint
        # Need to distinguish between greyscale (possible) and colour (impossible)
        self.image = VigilantAttribute(image)


class StaticSEMStream(StaticStream):
    """
    Same as a StaticStream, but considered a SEM stream
    """
    pass

class StaticBrightfieldStream(StaticStream):
    """
    Same as a StaticStream, but considered a Brightfield stream
    """
    pass

class StaticFluoStream(StaticStream):
    """Static Stream containing images obtained via epifluorescence.

    It basically knows how to show the emission/filtered wavelengths,
    and how to taint the image.
    """

    def __init__(self, name, image):
        """
        Note: parameters are different from the base class.
        image (DataArray of shape (111)YX): raw data. The metadata should
          contain at least MD_POS and MD_PIXEL_SIZE. It should also contain
          MD_IN_WL and MD_OUT_WL.
        """
        # Wavelengths
        try:
            exc_range = image.metadata[model.MD_IN_WL]
            self.excitation = VigilantAttribute(exc_range, unit="m",
                                                readonly=True)
        except KeyError:
            logging.warning("No excitation wavelength for fluorescence stream")

        try:
            em_range = image.metadata[model.MD_OUT_WL]
            self.emission = VigilantAttribute(em_range, unit="m",
                                              readonly=True)

            default_tint = conversion.wave2rgb(numpy.mean(em_range))
        except KeyError:
            logging.warning("No emission wavelength for fluorescence stream")
            default_tint = (0, 255, 0) # green is most typical

        # colouration of the image
        tint = image.metadata.get(model.MD_USER_TINT, default_tint)
        self.tint = model.ListVA(tint, unit="RGB") # 3-tuple R,G,B
        self.tint.subscribe(self.onTint)

        # Do it at the end, as it forces it the update of the image
        StaticStream.__init__(self, name, image)

    def _updateImage(self): # pylint: disable=W0221
        Stream._updateImage(self, self.tint.value)

    def onTint(self, value):
        self._updateImage()


class StaticARStream(StaticStream):
    """
    A angular resolved stream for one set of data.

    There is no directly nice (=obvious) format to store AR data.
    The difficulty is that data is somehow 4 dimensions: SEM-X, SEM-Y, CCD-X,
    CCD-Y. CCD-dimensions do not correspond directly to quantities, until
    converted into angle/angle (knowing the position of the pole).
    As it's possible that positions on the SEM are relatively random, and it
    is convenient to have a simple format when only one SEM pixel is scanned,
    we've picked the following convention:
     * each CCD image is a separate DataArray
     * each CCD image contains metadata about the SEM position (MD_POS, in m)
       pole (MD_AR_POLE, in px), and acquisition time (MD_ACQ_DATE)
     * multiple CCD images are grouped together in a list
    """
    def __init__(self, name, data):
        """
        name (string)
        data (model.DataArray of shape (YX) or list of such DataArray). The
         metadata MD_POS and MD_AR_POLE should be provided
        """
        Stream.__init__(self, name, None, None, None)

        if not isinstance(data, collections.Iterable):
            data = [data] # from now it's just a list of DataArray

        # find positions of each acquisition
        # tuple of 2 floats -> DataArray: position on SEM -> data
        self._sempos = {}
        for d in data:
            try:
                self._sempos[d.metadata[MD_POS]] = img.ensure2DImage(d)
            except KeyError:
                logging.info("Skipping DataArray without known position")

        # Cached conversion of the CCD image to polar representation
        self._polar = {} # dict tuple 2 floats -> DataArray
        # TODO: automatically fill it in a background thread

        self.raw = list(self._sempos.values())

        # SEM position displayed, (None, None) == no point selected
        self.point = model.VAEnumerated((None, None),
                     choices=frozenset([(None, None)] + list(self._sempos.keys())))
        self.point.subscribe(self._onPoint)

        # The background data (typically, an acquisition without ebeam).
        # It is subtracted from the acquisition data.
        # If set to None, a simple baseline background value is subtracted.
        self.background = model.VigilantAttribute(None,
                                                  setter=self._setBackground)
        self.background.subscribe(self._onBackground)

        if self._sempos:
            # Pick one point, e.g., top-left
            bbtl = (min(x for x, y in self._sempos.keys() if x is not None),
                    min(y for x, y in self._sempos.keys() if y is not None))
            # top-left point is the closest from the bounding-box top-left
            def dis_bbtl(v):
                try:
                    return math.hypot(bbtl[0] - v[0], bbtl[1] - v[1])
                except TypeError:
                    return float("inf") # for None, None
            self.point.value = min(self._sempos.keys(), key=dis_bbtl)

    def _getPolarProjection(self, pos):
        """
        Return the polar projection of the image at the given position.
        pos (tuple of 2 floats): position (must be part of the ._sempos
        returns DataArray: the polar projection
        """
        if pos in self._polar:
            polard = self._polar[pos]
        else:
            # Compute the polar representation
            data = self._sempos[pos]
            try:
                if numpy.prod(data.shape) > (1280 * 1080):
                    # AR conversion fails one very large images due to too much
                    # memory consumed (> 2Gb). So, rescale + use a "degraded" type that
                    # uses less memory. As the display size is small (compared
                    # to the size of the input image, it shouldn't actually
                    # affect much the output.
                    logging.info("AR image is very large %s, will convert to "
                                 "azymuthal projection in reduced precision.",
                                 data.shape)
                    y, x = data.shape
                    if y > x:
                        small_shape = 1024, int(round(1024 * x / y))
                    else:
                        small_shape = int(round(1024 * y / x)), 1024
                    # resize
                    data = img.rescale_hq(data, small_shape)
                    dtype = numpy.float16
                else:
                    dtype = None # just let the function use the best one

                size = min(min(data.shape) * 2, 1134)

                # TODO: First compute quickly a low resolution and then
                # compute a high resolution version.
                # TODO: could use the size of the canvas that will display
                # the image to save some computation time.

                bg_data = self.background.value
                if bg_data is None:
                    # Simple version: remove the background value
                    data0 = polar.ARBackgroundSubtract(data)
                else:
                    data0 = img.Subtract(data, bg_data) # metadata from data

                # 2 x size of original image (on smallest axis) and at most
                # the size of a full-screen canvas
                polard = polar.AngleResolved2Polar(data0, size, hole=False, dtype=dtype)
                self._polar[pos] = polard
            except Exception:
                logging.exception("Failed to convert to azymuthal projection")
                return data # display it raw as fallback

        return polard

    @limit_invocation(0.1) # Max 10 Hz
    def _updateImage(self):
        """ Recomputes the image with all the raw data available for the current
        selected point.
        """
        if not self.raw:
            return

        pos = self.point.value
        try:
            if pos == (None, None):
                self.image.value = None
            else:
                polard = self._getPolarProjection(pos)
                # update the histrogram
                # TODO: cache the histogram per image
                # FIXME: histogram should not include the black pixels outside
                # of the circle. => use a masked array?
                # reset the drange to ensure that it doesn't depend on older data
                self._drange = None
                self._updateDRange(polard)
                self._updateHistogram(polard)
                irange = self._getDisplayIRange()

                # Convert to RGB
                rgbim = img.DataArray2RGB(polard, irange)
                rgbim.flags.writeable = False
                # For polar view, no PIXEL_SIZE nor POS
                self.image.value = model.DataArray(rgbim)
        except Exception:
            logging.exception("Updating %s image", self.__class__.__name__)

    def _onPoint(self, pos):
        self._updateImage()

    def _setBackground(self, data):
        """Called when the background is about to be changed"""
        if data is None:
            return

        # check it's compatible with the data
        data = img.ensure2DImage(data)
        arpole = data.metadata[model.MD_AR_POLE] # we expect the data has AR_POLE

        # TODO: allow data which is the same shape but lower binning by
        # estimating the binned image
        # Check the background data and all the raw data have the same resolution
        # TODO: how to handle if the .raw has different resolutions?
        for r in self.raw:
            if data.shape != r.shape:
                raise ValueError("Incompatible resolution of background data "
                                 "%s with the angular resolved resolution %s." %
                                 (data.shape, r.shape))
            if data.dtype != r.dtype:
                raise ValueError("Incompatible encoding of background data "
                                 "%s with the angular resolved encoding %s." %
                                 (data.dtype, r.dtype))
            try:
                if data.metadata[model.MD_BPP] != r.metadata[model.MD_BPP]:
                    raise ValueError(
                        "Incompatible format of background data "
                        "(%d bits) with the angular resolved format "
                        "(%d bits)." %
                        (data.metadata[model.MD_BPP], r.metadata[model.MD_BPP]))
            except KeyError:
                pass # no metadata, let's hope it's the same BPP

        # check the AR pole is at the same position
        for r in self.raw:
            if r.metadata[model.MD_AR_POLE] != arpole:
                logging.warning("Pole position of background data %s is "
                                "different from the data %s.",
                                arpole, r.metadata[model.MD_AR_POLE])

        return data

    def _onBackground(self, data):
        """Called when the background is changed"""
        # uncache all the polar images, and update the current image
        self._polar = {}
        self._updateImage()

class StaticSpectrumStream(StaticStream):
    """
    A Spectrum stream which displays only one static image/data.
    The main difference from the normal streams is that the data is 3D (a cube)
    The metadata should have a MD_WL_POLYNOMIAL or MD_WL_LIST
    Note that the data received should be of the (numpy) shape CYX or C11YX.
    When saving, the data will be converted to CTZYX (where TZ is 11)
    """
    def __init__(self, name, image):
        """
        name (string)
        image (model.DataArray of shape (CYX) or (C11YX)). The metadata
        MD_WL_POLYNOMIAL should be included in order to associate the C to a
        wavelength.
        """
        self._calibrated = None # just for the _updateDRange to not complain
        Stream.__init__(self, name, None, None, None)
        # Spectrum stream has in addition to normal stream:
        #  * information about the current bandwidth displayed (avg. spectrum)
        #  * coordinates of 1st point (1-point, line)
        #  * coordinates of 2nd point (line)

        if len(image.shape) == 3:
            # force 5D
            image = image[:, numpy.newaxis, numpy.newaxis, :, :]
        elif len(image.shape) != 5 or image.shape[1:3] != (1, 1):
            logging.error("Cannot handle data of shape %s", image.shape)
            raise NotImplementedError("SpectrumStream needs a cube data")

        # ## this is for "average spectrum" projection
        try:
            # cached list of wavelength for each pixel pos
            self._wl_px_values = spectrum.get_wavelength_per_pixel(image)
        except (ValueError, KeyError):
            # useless polynomial => just show pixels values (ex: -50 -> +50 px)
            # TODO: try to make them always int?
            max_bw = image.shape[0] // 2
            min_bw = (max_bw - image.shape[0]) + 1
            self._wl_px_values = range(min_bw, max_bw + 1)
            assert(len(self._wl_px_values) == image.shape[0])
            unit_bw = "px"
            cwl = (max_bw + min_bw) // 2
            width = image.shape[0] // 12
        else:
            min_bw, max_bw = self._wl_px_values[0], self._wl_px_values[-1]
            unit_bw = "m"
            cwl = (max_bw + min_bw) / 2
            width = (max_bw - min_bw) / 12

        # TODO: allow to pass the calibration data as argument to avoid
        # recomputing the data just after init?
        # Spectrum efficiency compensation data: None or a DataArray (cf acq.calibration)
        self.efficiencyCompensation = model.VigilantAttribute(None,
                                                      setter=self._setEffComp)

        # The background data (typically, an acquisition without ebeam).
        # It is subtracted from the acquisition data.
        # If set to None, a simple baseline background value is subtracted.
        self.background = model.VigilantAttribute(None,
                                                  setter=self._setBackground)

        # low/high values of the spectrum displayed
        self.spectrumBandwidth = model.TupleContinuous(
                                    (cwl - width, cwl + width),
                                    range=((min_bw, min_bw), (max_bw, max_bw)),
                                    unit=unit_bw,
                                    cls=(int, long, float))

        # Whether the (per bandwidth) display should be split intro 3 sub-bands
        # which are applied to RGB
        self.fitToRGB = model.BooleanVA(False)

        self._drange = None

        # This attribute is used to keep track of any selected pixel within the
        # data for the display of a spectrum
        self.selected_pixel = model.TupleVA((None, None))  # int, int

        # first point, second point in pixels. It must be 2 elements long.
        self.selected_line = model.ListVA([(None, None), (None, None)], setter=self._setLine)

        # The thickness of a point or a line (shared).
        # A point of width W leads to the average value between all the pixels
        # which are within W/2 from the center of the point.
        # A line of width W leads to a 1D spectrum taking into account all the
        # pixels which fit on an orthogonal line to the selected line at a
        # distance <= W/2.
        self.selectionWidth = model.IntContinuous(1, [1, 50], unit="px")

        self.fitToRGB.subscribe(self.onFitToRGB)
        self.spectrumBandwidth.subscribe(self.onSpectrumBandwidth)
        self.efficiencyCompensation.subscribe(self._onCalib)
        self.background.subscribe(self._onCalib)
        self.selectionWidth.subscribe(self._onSelectionWidth)

        self.raw = [image] # for compatibility with other streams (like saving...)
        self._calibrated = image # the raw data after calibration

        self._updateDRange()
        self._updateHistogram()
        self._updateImage()

    # The tricky part is we need to keep the raw data as .raw for things
    # like saving the stream or updating the calibration, but all the
    # display-related methods must work on the calibrated data.
    def _updateDRange(self, data=None):
        if data is None:
            data = self._calibrated
        super(StaticSpectrumStream, self)._updateDRange(data)

    def _updateHistogram(self, data=None):
        if data is None:
            data = self._calibrated
        super(StaticSpectrumStream, self)._updateHistogram(data)

    def _setLine(self, line):
        """
        Checks that the value set could be correct
        """
        if len(line) != 2:
            raise ValueError("selected_line must be of length 2")

        shape = self.raw[0].shape[-1:-3:-1]
        for p in line:
            if len(p) != 2:
                raise ValueError("selected_line must contain only tuples of 2 ints")
            if not 0 <= p[0] < shape[0] or not 0 <= p[1] < shape[1]:
                raise ValueError("selected_line must only contain coordinates "
                                 "within %s" % (shape,))

        return line

    def _get_bandwidth_in_pixel(self):
        """
        Return the current bandwidth in pixels index
        returns (2-tuple of int): low and high pixel coordinates (included)
        """
        low, high = self.spectrumBandwidth.value

        # Find the closest pixel position for the requested wavelength
        low_px = numpy.searchsorted(self._wl_px_values, low, side="left")
        low_px = min(low_px, len(self._wl_px_values) - 1) # make sure it fits
        # TODO: might need better handling to show just one pixel (in case it's
        # useful) as in almost all cases, it will end up displaying 2 pixels at
        # least
        if high == low:
            high_px = low_px
        else:
            high_px = numpy.searchsorted(self._wl_px_values, high, side="right")
            high_px = min(high_px, len(self._wl_px_values) - 1)

        logging.debug("Showing between %g -> %g nm = %d -> %d px",
                      low * 1e9, high * 1e9, low_px, high_px)
        assert low_px <= high_px
        return low_px, high_px

    def _updateImageAverage(self, data):
        if self.auto_bc.value:
            # The histogram might be slightly old, but not too much
            irange = img.findOptimalRange(self.histogram._full_hist,
                                          self.histogram._edges,
                                          self.auto_bc_outliers.value / 100)

            # Also update the intensityRanges if auto BC
            edges = self.histogram._edges
            rrange = [(v - edges[0]) / (edges[1] - edges[0]) for v in irange]
            self.intensityRange.value = tuple(rrange)
        else:
            # just convert from the user-defined (as ratio) to actual values
            rrange = sorted(self.intensityRange.value)
            edges = self.histogram._edges
            irange = [edges[0] + (edges[1] - edges[0]) * v for v in rrange]

        # pick only the data inside the bandwidth
        spec_range = self._get_bandwidth_in_pixel()
        logging.debug("Spectrum range picked: %s px", spec_range)

        if not self.fitToRGB.value:
            # TODO: use better intermediary type if possible?, cf semcomedi
            av_data = numpy.mean(data[spec_range[0]:spec_range[1] + 1], axis=0)
            av_data = img.ensure2DImage(av_data)
            rgbim = img.DataArray2RGB(av_data, irange)
        else:
            # Note: For now this method uses three independent bands. To give
            # a better sense of continuum, and be closer to reality when using
            # the visible light's band, we should take a weighted average of the
            # whole spectrum for each band.

            # divide the range into 3 sub-ranges of almost the same length
            len_rng = spec_range[1] - spec_range[0] + 1
            rrange = [spec_range[0], int(round(spec_range[0] + len_rng / 3)) - 1]
            grange = [rrange[1] + 1, int(round(spec_range[0] + 2 * len_rng / 3)) - 1]
            brange = [grange[1] + 1, spec_range[1]]
            # ensure each range contains at least one pixel
            rrange[1] = max(rrange)
            grange[1] = max(grange)
            brange[1] = max(brange)

            # FIXME: unoptimized, as each channel is duplicated 3 times, and discarded
            av_data = numpy.mean(data[rrange[0]:rrange[1] + 1], axis=0)
            av_data = img.ensure2DImage(av_data)
            rgbim = img.DataArray2RGB(av_data, irange)
            av_data = numpy.mean(data[grange[0]:grange[1] + 1], axis=0)
            av_data = img.ensure2DImage(av_data)
            gim = img.DataArray2RGB(av_data, irange)
            rgbim[:, :, 1] = gim[:, :, 0]
            av_data = numpy.mean(data[brange[0]:brange[1] + 1], axis=0)
            av_data = img.ensure2DImage(av_data)
            bim = img.DataArray2RGB(av_data, irange)
            rgbim[:, :, 2] = bim[:, :, 0]

        rgbim.flags.writeable = False
        self.image.value = model.DataArray(rgbim, self._find_metadata(data.metadata))

    def get_spectrum_range(self):
        """
        Return the wavelength for each pixel of a (complete) spectrum
        returns (list of numbers or None): one wavelength per spectrum pixel.
          Values are in meters, unless the spectrum cannot be determined, in
          which case integers representing pixels index is returned.
          If no data is available, None is returned.
        """
        # TODO return unit too? (i.e., m or px)
        data = self._calibrated

        try:
            return spectrum.get_wavelength_per_pixel(data)
        except (ValueError, KeyError):
            # useless polynomial => just show pixels values (ex: -50 -> +50 px)
            max_bw = data.shape[0] // 2
            min_bw = (max_bw - data.shape[0]) + 1
            return range(min_bw, max_bw + 1)

    def get_pixel_spectrum(self):
        """
        Return the (0D) spectrum belonging to the selected pixel.
        See get_spectrum_range() to know the wavelength values for each index of
         the spectrum dimension
        return (None or DataArray with 1 dimension): the spectrum of the given
         pixel or None if no spectrum is selected.
        """
        if self.selected_pixel.value == (None, None):
            return None
        x, y = self.selected_pixel.value
        spec2d = self._calibrated[:, 0, 0, :, :] # same data but remove useless dims

        # We treat width as the diameter of the circle which contains the center
        # of the pixels to be taken into account
        width = self.selectionWidth.value
        if width == 1: # short-cut for simple case
            return spec2d[:, y, x]

        # There are various ways to do it with numpy. As typically the spectrum
        # dimension is big, and the number of pixels to sum is small, it seems
        # the easiest way is to just do some kind of "clever" mean. Using a
        # masked array would also work, but that'd imply having a huge mask.
        radius = width / 2
        n = 0
        # TODO: use same cleverness as mean() for dtype?
        datasum = numpy.zeros(spec2d.shape[0], dtype=numpy.float64)
        # Scan the square around the point, and only pick the points in the circle
        for px in range(max(0, x - int(radius)),
                        min(x + int(radius) + 1, spec2d.shape[-1])):
            for py in range(max(0, y - int(radius)),
                            min(y + int(radius) + 1, spec2d.shape[-2])):
                if math.hypot(x - px, y - py) <= radius:
                    n += 1
                    datasum += spec2d[:, py, px]

        mean = datasum / n
        return mean.astype(spec2d.dtype)

    def get_line_spectrum(self):
        """ Return the 1D spectrum representing the (average) spectrum

        See get_spectrum_range() to know the wavelength values for each index of the spectrum
        dimension.

        return (None or DataArray with 3 dimensions): first axis (Y) is spatial
<<<<<<< HEAD
          (along the line), second axis (X) is spectrum, third axis (RGB) is
          colour (always greyscale).
          MD_PIXEL_SIZE[1] contains the spatial distance between each spectrum
          If the selected_line is not valid, it will return None
=======
            (along the line), second axis (X) is spectrum, third axis (RGB) is
            colour (always greyscale).
            MD_PIXEL_SIZE[1] contains the spatial distance between each spectrum

>>>>>>> db8c143c
        """

        if (None, None) in self.selected_line.value:
            return None

        spec2d = self._calibrated[:, 0, 0, :, :] # same data but remove useless dims
        width = self.selectionWidth.value

        # Number of points to return: the length of the line
        start, end = self.selected_line.value
        v = (end[0] - start[0], end[1] - start[1])
        l = math.hypot(*v)
        n = 1 + int(l)
        if l < 1: # a line of just one pixel is considered not valid
            return None

        # Coordinates of each point: ndim of data (5-2), pos on line (Y), spectrum (X)
        # The line is scanned from the end till the start so that the spectra
        # closest to the origin of the line are at the bottom.
        coord = numpy.empty((3, width, n, spec2d.shape[0]))
        coord[0] = numpy.arange(spec2d.shape[0]) # spectra = all
        coord_spc = coord.swapaxes(2, 3) # just a view to have (line) space as last dim
        coord_spc[-1] = numpy.linspace(end[0], start[0], n) # X axis
        coord_spc[-2] = numpy.linspace(end[1], start[1], n) # Y axis

        # Spread over the width
        # perpendicular unit vector
        pv = (-v[1] / l, v[0] / l)
        width_coord = numpy.empty((2, width))
        spread = (width - 1) / 2
        width_coord[-1] = numpy.linspace(pv[0] * -spread, pv[0] * spread, width) # X axis
        width_coord[-2] = numpy.linspace(pv[1] * -spread, pv[1] * spread, width) # Y axis

        coord_cw = coord[1:].swapaxes(0, 2).swapaxes(1, 3) # view with coordinates and width as last dims
        coord_cw += width_coord

        # Interpolate the values based on the data
        if width == 1:
            # simple version for the most usual case
            spec1d = ndimage.map_coordinates(spec2d, coord[:, 0, :, :], order=2)
        else:
            # force the intermediate values to float, as mean() still needs to run
            spec1d_w = ndimage.map_coordinates(spec2d, coord, output=numpy.float, order=2)
            spec1d = spec1d_w.mean(axis=0).astype(spec2d.dtype)
        assert spec1d.shape == (n, spec2d.shape[0])

        # Scale and convert to RGB image
        hist, edges = img.histogram(spec1d)
        irange = img.findOptimalRange(hist, edges, 1 / 256)
        rgb8 = img.DataArray2RGB(spec1d, irange)

        # Use metadata to indicate spatial distance between pixel
        pxs_data = self._calibrated.metadata[MD_PIXEL_SIZE]
        pxs = math.hypot(v[0] * pxs_data[0], v[1] * pxs_data[1]) / (n - 1)
        md = {MD_PIXEL_SIZE: (None, pxs)}  # for the spectrum, use get_spectrum_range()
        return model.DataArray(rgb8, md)

    # TODO: have an "area=None" argument which allows to specify the 2D region
    # within which the spectrum should be computed
    # TODO: should it also return the wavelength values? Or maybe another method
    # can do it?
    def getMeanSpectrum(self):
        """
        Compute the global spectrum of the data as an average over all the pixels
        returns (numpy.ndarray of float): average intensity for each wavelength
         You need to use the metadata of the raw data to find out what is the
         wavelength for each pixel, but the range of wavelengthBandwidth is
         the same as the range of this spectrum.
        """
        data = self._calibrated
        # flatten all but the C dimension, for the average
        data = data.reshape((data.shape[0], numpy.prod(data.shape[1:])))
        av_data = numpy.mean(data, axis=1)

        return av_data

    @limit_invocation(0.1) # Max 10 Hz
    def _updateImage(self):
        """ Recomputes the image with all the raw data available
          Note: for spectrum-based data, it mostly computes a projection of the
          3D data to a 2D array.
        """
        try:
            data = self._calibrated
            if data is None: # can happen during __init__
                return
            self._updateImageAverage(data)
        except Exception:
            logging.exception("Updating %s image", self.__class__.__name__)

    # We don't have problems of rerunning this when the data is updated,
    # as the data is static.
    def _updateCalibratedData(self, bckg=None, coef=None):
        """
        Try to update the data with new calibration. The two parameters are
        the same as compensate_spectrum_efficiency(). The input data comes from
        .raw and the calibrated data is saved in ._calibrated
        bckg (DataArray or None)
        coef (DataArray or None)
        raise ValueError: if the data and calibration data are not valid or
          compatible. In that case the current calibrated data is unchanged.
        """
        data = self.raw[0]

        if data is None:
            self._calibrated = None
            return

        if not (set(data.metadata.keys()) &
                {model.MD_WL_LIST, model.MD_WL_POLYNOMIAL}):
            raise ValueError("Spectrum data contains no wavelength information")

        # will raise an exception if incompatible
        calibrated = calibration.compensate_spectrum_efficiency(
                                                    data, bckg=bckg, coef=coef)
        self._calibrated = calibrated

    def _setBackground(self, bckg):
        """
        Setter of the spectrum background
        raises ValueError if it's impossible to apply it (eg, no wavelength info)
        """
        # If the coef data is wrong, this function will fail with an exception,
        # and the value never be set.
        self._updateCalibratedData(bckg=bckg, coef=self.efficiencyCompensation.value)
        return bckg

    def _setEffComp(self, coef):
        """
        Setter of the spectrum efficiency compensation
        raises ValueError if it's impossible to apply it (eg, no wavelength info)
        """
        # If the coef data is wrong, this function will fail with an exception,
        # and the value never be set.
        self._updateCalibratedData(bckg=self.background.value, coef=coef)
        return coef

    def _force_selected_spectrum_update(self):
        # There is no explicit way to do it, so instead, pretend the pixel and
        # line have changed (to the same value).
        # TODO: It could be solved by using dataflows (in which case a new data
        # would come whenever settings change).
        if self.selected_pixel.value != (None, None):
            self.selected_pixel.notify(self.selected_pixel.value)

        if not (None, None) in self.selected_line.value:
            self.selected_line.notify(self.selected_line.value)

    def _onCalib(self, unused):
        """
        called when the background or efficiency compensation is changed
        """
        # histogram will change as the pixel intensity is different
        self._updateDRange()
        self._updateHistogram()
        self._updateImage()

        self._force_selected_spectrum_update()

    def _onSelectionWidth(self, width):
        """
        Called when the selection width is updated
        """
        # 0D and/or 1D spectrum will need updates
        self._force_selected_spectrum_update()

    def onFitToRGB(self, value):
        """
        called when fitToRGB is changed
        """
        self._updateImage()

    def onSpectrumBandwidth(self, value):
        """
        called when spectrumBandwidth is changed
        """
        self._updateImage()<|MERGE_RESOLUTION|>--- conflicted
+++ resolved
@@ -582,6 +582,7 @@
         return (None or DataArray with 1 dimension): the spectrum of the given
          pixel or None if no spectrum is selected.
         """
+
         if self.selected_pixel.value == (None, None):
             return None
         x, y = self.selected_pixel.value
@@ -620,17 +621,10 @@
         dimension.
 
         return (None or DataArray with 3 dimensions): first axis (Y) is spatial
-<<<<<<< HEAD
           (along the line), second axis (X) is spectrum, third axis (RGB) is
           colour (always greyscale).
           MD_PIXEL_SIZE[1] contains the spatial distance between each spectrum
           If the selected_line is not valid, it will return None
-=======
-            (along the line), second axis (X) is spectrum, third axis (RGB) is
-            colour (always greyscale).
-            MD_PIXEL_SIZE[1] contains the spatial distance between each spectrum
-
->>>>>>> db8c143c
         """
 
         if (None, None) in self.selected_line.value:
@@ -783,9 +777,11 @@
         """
         called when the background or efficiency compensation is changed
         """
+
         # histogram will change as the pixel intensity is different
         self._updateDRange()
         self._updateHistogram()
+
         self._updateImage()
 
         self._force_selected_spectrum_update()
