import copy
import glob
import json
import logging
import os
import threading
import time
from concurrent import futures
from concurrent.futures._base import CANCELLED, FINISHED, RUNNING, CancelledError
from typing import Dict, List, Tuple, Optional

from odemis import model
from odemis.acq.acqmng import (
    SettingsObserver,
    acquire,
    acquireZStack,
    estimateTime,
    estimateZStackAcquisitionTime,
)
from odemis.acq.align.autofocus import AutoFocus, estimateAutoFocusTime
from odemis.acq.milling.tasks import MillingTaskSettings, load_milling_tasks
from odemis.acq.milling.tasks import __file__ as milling_tasks_file
from odemis.acq.move import (
    FM_IMAGING,
    MILLING,
    POSITION_NAMES,
    MicroscopePostureManager,
)
from odemis.acq.stitching._tiledacq import SAFE_REL_RANGE_DEFAULT
from odemis.acq.stream import Stream
from odemis.dataio import find_fittest_converter
from odemis.util import dataio, executeAsyncTask
from odemis.util.comp import generate_zlevels
from odemis.util.dataio import data_to_static_streams, open_acquisition, splitext
from odemis.util.driver import estimate_stage_movement_time
from odemis.util.filename import create_filename

# The current state of the feature
FEATURE_ACTIVE, FEATURE_READY_TO_MILL, FEATURE_ROUGH_MILLED, FEATURE_POLISHED, FEATURE_DEACTIVE = (
    "Active",
    "Ready to Mill",
    "Rough Milled",
    "Polished",
    "Discarded",
)

MILLING_TASKS_PATH = os.path.join(os.path.dirname(milling_tasks_file), "milling_tasks.yaml")
REFERENCE_IMAGE_FILENAME = "Reference-Alignment-FIB.ome.tiff"

# NOTE: this refactor currently breaks TFS1 in the UI, because
# there is no valid sample_stage_to_stage conversion, we need to decide
# if we want to support this in the future or not.
# It would require getting the linked yz stage from the backend and converting the positions the stage positions indirectly
# The entire reason for doing the sample stage refactor was because we didnt want to do that in the first place,
# so I think TFS1 should be deprecated, and migrate customers to TFS3

class CryoFeature(object):
    """
    Model class for a cryo interesting feature
    """
    def __init__(self, name: str,
                 stage_position: Dict[str, float],
                 fm_focus_position: Dict[str, float],
                 streams: Optional[List[Stream]] = None,
                 milling_tasks: Optional[Dict[str, MillingTaskSettings]] = None):
        """
        :param name: (string) the feature name
        :param stage_position: (dict) the stage position of the feature (stage-bare)
        :param fm_focus_position: (dict) the focus position of the feature
        :param streams: (List of StaticStream) list of acquired streams on this feature
        """
        self.name = model.StringVA(name)
        self.stage_position = model.VigilantAttribute(stage_position, unit="m") # stage-bare
        self.fm_focus_position = model.VigilantAttribute(fm_focus_position, unit="m")
        self.posture_positions: Dict[str, Dict[str, float]] = {} # positions for each posture

        if milling_tasks is None:
            milling_tasks = load_milling_tasks(MILLING_TASKS_PATH)
        self.milling_tasks: Dict[str, MillingTaskSettings] = milling_tasks

        self.status = model.StringVA(FEATURE_ACTIVE)
        # TODO: Handle acquired files
        self.streams = streams if streams is not None else model.ListVA()

        # attributes for automated milling
        self.path: str = None  # TODO:support path creation here, rather than on milling data save
        self.reference_image: model.DataArray = None

    def set_posture_position(self, posture: str, position: Dict[str, float]) -> None:
        """
        Set the stage position for the given posture.
        :param posture: the posture to set the position for
        :param position: the position to set
        """
        self.posture_positions[posture] = position

    def get_posture_position(self, posture: str) -> Dict[str, float]:
        """
        Get the stage position for the given posture.
        :param posture: the posture to get the position for
        :return: the position for the given posture
        """
        return self.posture_positions.get(posture, None)

    def save_milling_task_data(self,
                               stage_position: Dict[str, float],
                               path: str,
                               reference_image: model.DataArray,
                               milling_tasks: Dict[str, MillingTaskSettings] = None
                               ) -> None:
        """Assign the milling task data to the feature and save the reference image.
        This information is required for the automated milling process.
        :param stage_position: the stage position of the feature for milling
        :param path: the path to save the feature data
        :param reference_image: the reference image of the feature (FIB)
        :param milling_tasks: the milling tasks for the feature (optional)
        """

        logging.info(f"Saving milling data for feature: {self.name.value}")

        # assign the milling tasks
        if milling_tasks is not None:
            self.milling_tasks = copy.deepcopy(milling_tasks)

        # create a directory for the feature data
        self.path = path
        os.makedirs(self.path, exist_ok=True)

        # assign the reference image
        self.reference_image = reference_image

        # save the reference image to disk (NOTE: we want to overwrite the existing file)
        filename = os.path.join(self.path, f"{self.name.value}-{REFERENCE_IMAGE_FILENAME}")
        exporter = find_fittest_converter(filename)
        exporter.export(filename, reference_image)

        # save the milling position (it can be updated by the user)
        self.set_posture_position(posture=MILLING, position=stage_position)

        # set the feature status to ready to mill
        self.status.value = FEATURE_READY_TO_MILL

        logging.info(f"Milling tasks: {self.milling_tasks}, path: {self.path}, Reference image: {filename}")
        logging.info(f"Stage position for milling: {self.get_posture_position(MILLING)}")
        logging.info(f"Feature {self.name.value} is ready to mill.")

<<<<<<< HEAD
def get_feature_position_at_posture(pm: MicroscopePostureManager, feature: CryoFeature, posture: int, recalculate: bool = False) -> Dict[str, float]:
    """Get the feature position at the given posture, if it doesn't exist, create it."""
=======
def get_feature_position_at_posture(pm: MicroscopePostureManager,
                                    feature: CryoFeature,
                                    posture: int,
                                    recalculate: bool = False) -> Dict[str, float]:
    """Get the feature position at the given posture, if it doesn't exist, create it.
    :param pm: the posture manager
    :param feature: the feature to get the position for
    :param posture: the posture to get the position for
    :param recalculate: if True, force recalculate the position, otherwise use the existing one
    :return: the position for the given posture"""
>>>>>>> 64d9c6d8
    position = feature.get_posture_position(posture)

    # if the position doesn't exist at that posture, create it
    if position is None or recalculate:
        try:
            logging.info(f"Feature position for {feature.name.value} at {POSITION_NAMES[posture]} posture doesn't exist. Creating it.")
            position = pm.to_posture(feature.stage_position.value, posture)
            feature.set_posture_position(posture=posture, position=position)
        except Exception as e:
            logging.error(f"Error while converting feature position to {posture} posture: {e}")
            return None
    return position

def get_features_dict(features: List[CryoFeature]) -> Dict[str, str]:
    """
    Convert list of features to JSON serializable list of dict
    :param features: list of CryoFeature
    :return: list of JSON serializable features
    """
    flist = []
    for feature in features:
        feature_item = {'name': feature.name.value,
                        'status': feature.status.value,
                        'stage_position': feature.stage_position.value,
                        'fm_focus_position': feature.fm_focus_position.value,
                        'posture_positions': feature.posture_positions,
                        "milling_tasks": {k: v.to_json() for k, v in feature.milling_tasks.items()},
                        }
        if feature.path:
            feature_item['path'] = feature.path
        flist.append(feature_item)
    return {'feature_list': flist}


class FeaturesDecoder(json.JSONDecoder):
    """
    Json decoder for the CryoFeature class and its attributes
    """

    def __init__(self, *args, **kwargs):
        json.JSONDecoder.__init__(self, object_hook=self.object_hook, *args, **kwargs)

    def object_hook(self, obj):
        # Either the object is the feature list or the feature objects inside it
        if 'name' in obj and 'status' in obj:
            stage_position = obj['stage_position']
            fm_focus_position = obj['fm_focus_position']
            posture_positions = obj.get('posture_positions', {})
            milling_task_json = obj.get('milling_tasks', {})
            feature = CryoFeature(name=obj['name'],
                                  stage_position=stage_position,
                                  fm_focus_position=fm_focus_position
                                  )
            feature.status.value = obj['status']
            feature.posture_positions = {int(k): v for k, v in posture_positions.items()} # convert keys to int
            feature.milling_tasks = {k: MillingTaskSettings.from_json(v) for k, v in milling_task_json.items()}
            feature.path = obj.get('path', None)

            # load the reference image
            if feature.path:
                filename = os.path.join(feature.path, f"{self.name.value}-{REFERENCE_IMAGE_FILENAME}")
                if os.path.exists(filename):
                    feature.reference_image = open_acquisition(filename)[0]
                else:
                    logging.warning(f"Reference image for feature {feature.name.value} not found in {filename}")
            return feature
        if 'feature_list' in obj:
            return obj['feature_list']
        return obj

def save_features(project_dir: str, features: List[CryoFeature]) -> None:
    """
    Save the whole features list directly to the file
    :param project_dir: directory to save the file to (typically project directory)
    :param features: all the features to serialize
    """
    filename = os.path.join(project_dir, "features.json")
    with open(filename, "w") as jsonfile:
        json.dump(get_features_dict(features), jsonfile)


def read_features(project_dir: str) -> List[CryoFeature]:
    """
    Deserialize and return the features list from the json file
    :param project_dir: directory to read the file from (typically project directory)
    :return: list of deserialized featuers
    """
    filename = os.path.join(project_dir, "features.json")
    if not os.path.exists(filename):
        raise ValueError(f"Features file doesn't exists in this location. {filename}")
    with open(filename, "r") as jsonfile:
        return json.load(jsonfile, cls=FeaturesDecoder)


def load_project_data(path: str) -> dict:
    """load meteor project data from a directory:
    :param path: path to the project directory
    :return: dictionary containing the loaded data (features and overviews)
    """

    # load overview images
    overview_filenames = glob.glob(os.path.join(path, "*overview*.ome.tiff"))
    overview_data = []
    for fname in overview_filenames:
        # note: we only load the overview data, as the conversion to streams
        # is done in the localisation_tab.add_overview_data which also
        # handles assigning the streams throughout the gui
        overview_data.extend(open_acquisition(fname))

    features = []
    try:
        # read features
        features = read_features(path)
    except ValueError:
        logging.warning("No features.json file found in the project directory.")

    # load feature streams
    for f in features:
        # search dir for images matching f.name.value
        stream_filenames = []
        glob_path = os.path.join(path, f"*-{glob.escape(f.name.value)}-{{ext}}")
        for ext in ["*.tif", "*.tiff", "*.h5"]:
            stream_filenames.extend(glob.glob(glob_path.format(ext=ext)))

        for fname in stream_filenames:
            f.streams.value.extend(data_to_static_streams(open_acquisition(fname)))

    return {"overviews": overview_data, "features": features}

def add_feature_info_to_filename(feature: CryoFeature, filename: str) -> str:
    """
    Add details of the given feature and the counter at the end of the given filename.
    :param feature: the feature to add to the filename
    :param filename: filename given by user
    """
    path_base, ext = splitext(filename)
    feature_name = feature.name.value
    feature_status = feature.status.value

    path, basename = os.path.split(path_base)
    ptn = f"{basename}-{feature_name}-{feature_status}-{{cnt}}"

    return create_filename(path, ptn, ext, count="001")

def _create_fibsem_filename(filename: str, acq_type: str) -> str:
    """
    Create a filename for FIBSEM images.
    :param filename: filename given by user
    :param acq_type: the type of acquisition (FIB or SEM)
    :return: the created filename
    """
    path_base, ext = splitext(filename)
    path, basename = os.path.split(path_base)
    ptn = f"{basename}-{acq_type}-{{cnt}}"

    return create_filename(path, ptn, ext, count="001")

# To handle the timeout error when the stage is not able to move to the desired position
# It logs the message and raises the MoveError exception
class MoveError(Exception):
    pass


# Time to wait for the stage to settle after moving
STAGE_WAIT_TIME = 1.5   # seconds
OBJECTIVE_WAIT_TIME = 2 # seconds


class CryoFeatureAcquisitionTask(object):
    """This class represents the task of acquiring data for a list of features."""

    def __init__(
        self,
        future: futures.Future,
        features: List[CryoFeature],
        stage: model.Actuator, # stage-bare
        focus: model.Actuator,
        streams: List[Stream],
        filename: str,
        zparams: Dict[str, float] = {},
        settings_obs: SettingsObserver = None,
        use_autofocus: bool = True,
        autofocus_conf_level: float = 0.8,
    ):
        self.features = features
        self.stage = stage
        self.focus = focus
        self.streams = streams
        self.zparams = zparams
        self.filename = filename
        self._settings_obs = settings_obs

        # autofocus settings
        self.use_autofocus = use_autofocus
        self.autofocus_conf_level = autofocus_conf_level

        # Find the fittest converter for the given filename
        self.exporter = find_fittest_converter(filename)

        # Get the microscope and the posture manager
        microscope = model.getMicroscope()
        self.pm = MicroscopePostureManager(microscope)

        self._future = future
        if future is not None:
            self._future.running_subf = model.InstantaneousFuture()
            self._future._task_lock = threading.Lock()

    def cancel(self, future: futures.Future) -> bool:
        """
        Canceler of acquisition task.
        :param future: the future that will be executing the task
        :return: True if it successfully cancelled (stopped) the future
        """
        logging.debug("Canceling acquisition procedure...")

        with future._task_lock:
            if future._task_state == FINISHED:
                return False
            future._task_state = CANCELLED
            future.running_subf.cancel()
            logging.debug("Acquisition procedure cancelled.")
        return True

    def _acquire_feature(self, site: CryoFeature) -> None:
        """
        Acquire the data for the given feature and add to the given site.
        :param site: The feature to acquire.
        """
        data = []
        try:
            # check if cancellation happened while the acquiring future is working (before autofocus)
            with self._future._task_lock:
                if self._future._task_state == CANCELLED:
                    raise CancelledError()

                if self.use_autofocus:
                    self._run_autofocus(site)

            # check if cancellation happened while the acquiring future is working (before acquisition)
            with self._future._task_lock:
                if self._future._task_state == CANCELLED:
                    raise CancelledError()

                if self.zparams:
                    # recalculate the zlevels based on the zparms
                    # we need the zmin, zmax, zstep, and the new focus position
                    zmin, zmax, zstep = self.zparams["zmin"], self.zparams["zmax"], self.zparams["zstep"]
                    levels = generate_zlevels(focuser=self.focus, zrange=(zmin, zmax), zstep=zstep)

                    # Only use zstack for the optical streams (not SEM), as that's the ones
                    # the user is interested in on the METEOR/ENZEL.
                    zlevels = {s: levels for s in self.streams}
                    logging.warning(f"The zlevels for feature {site.name.value} are {zlevels}")

                    self._future.running_subf = acquireZStack(
                        self.streams, zlevels, self._settings_obs
                    )
                else:  # no zstack
                    self._future.running_subf = acquire(
                        self.streams, self._settings_obs
                    )
            data, exp = self._future.running_subf.result()
            if exp:
                logging.error(
                    f"Acquisition for feature {site.name.value} partially failed: {exp}"
                )
        except Exception as exp:
            logging.error(f"Acquisition for feature {site.name.value} failed: {exp}")

        # Check on the acquired data
        if not data:
            logging.warning(
                "The acquired data array in stream %s for feature %s is empty",
                self.streams,
                site.name,
            )
            return

        # export the data
        self._export_data(site, data)

        # Convert the data to StaticStreams, and add them to the feature
        new_streams = dataio.data_to_static_streams(data)
        site.streams.value.extend(new_streams)
        logging.info(f"The acquisition of {self.streams} for {site.name.value} is done")

    def _run_autofocus(self, site: CryoFeature) -> None:
        """Run the autofocus for the given feature."""

        # TODO: allow the user to select the autofocus stream, rather than just using the first one

        try:
            # run the autofocus at the current position
            logging.debug(f"running autofocus at {site.name.value} at focus: {self.focus.position.value}, req conf: {self.autofocus_conf_level}")
            rel_rng = SAFE_REL_RANGE_DEFAULT
            focus_rng = (self.focus.position.value["z"] + rel_rng[0], self.focus.position.value["z"] + rel_rng[1])
            self._future._running_subf = AutoFocus(detector=self.streams[0].detector,
                                                        emt=None,
                                                        focus=self.focus,
                                                        rng_focus=focus_rng)

            # note: the auto focus moves the objective to the best position
            foc_pos, foc_lev, conf = self._future._running_subf.result(timeout=900)
            if conf >= self.autofocus_conf_level:

                # update the feature focus position
                site.fm_focus_position.value = {"z": foc_pos}
                logging.debug(f"auto focus succeeded at {site.name.value} with conf:{conf}. new focus position: {foc_pos}")
            else:
                # if the confidence is low, restore the previous focus position
                self._move_focus(site, site.fm_focus_position.value)
                logging.debug(f"auto focus failed due at {site.name.value} with conf:{conf}. restoring focus position {site.fm_focus_position.value}")

        except TimeoutError as e:
            logging.debug(f"Timed out during autofocus at {site.name.value}. {e}")
            self._future._running_subf.cancel()

            # restore the previous focus position
            self._move_focus(site, site.fm_focus_position.value)
            logging.warning(f"auto focus timed out at {site.name.value}. restoring focus position {site.fm_focus_position.value}")

    def _move_to_site(self, site: CryoFeature):
        """
        Move the stage to the given site and move the objective lens to position.
        :param site: The site to move to.
        :raises MoveError: if the stage failed to move to the given site.
        """
        stage_position = get_feature_position_at_posture(pm=self.pm, feature=site, posture=FM_IMAGING) # stage-bare
        fm_focus_position = site.fm_focus_position.value
        logging.debug(f"For feature {site.name.value} moving the stage to {stage_position}")
        self._future.running_subf = self.stage.moveAbs(stage_position)

        # estimate the time to move the stage
        t = estimate_stage_movement_time(
            stage=self.stage,
            start_pos=self.stage.position.value,
            end_pos=stage_position,
            axes=["x", "y", "z"],
            independent_axes=True,
        )
        t = t * 5 + 3 # adding extra margin
        try:
            self._future.running_subf.result(t)
        except TimeoutError:
            self._future.running_subf.cancel()
            raise MoveError(
                f"Failed to move the stage for feature {site.name.value} within {t} s"
            )

        logging.debug(
            "For feature %s moving the objective to %s m", site.name.value, fm_focus_position
        )
        self._move_focus(site, fm_focus_position)

    def _move_focus(self, site: CryoFeature, fm_focus_position: Dict[str, float]) -> None:
        """Move the focus to the given position."""
        self._future.running_subf = self.focus.moveAbs(fm_focus_position)

        # objective move shouldn't take longer than 2 seconds
        t = OBJECTIVE_WAIT_TIME * 2 # adding extra margin
        try:
            self._future.running_subf.result(t)
        except TimeoutError:
            self._future.running_subf.cancel()
            raise MoveError(
                f"Failed to move the objective for feature {site.name.value} within {t} s"
            )

    def _generate_zlevels(self, zmin: float, zmax: float, zstep: float) -> Dict[Stream, List[float]]:
        """Generate the zlevels for the zstack acquisition in the required format."""
        # calculate the zlevels for the zstack acquisition
        levels = generate_zlevels(self.focus, (zmin, zmax), zstep)
        zlevels = {s: levels for s in self.streams}
        logging.debug(f"Generated zlevels for the zstack acquisition: {zlevels}")
        return zlevels

    def estimate_acquisition_time(self) -> float:
        """Estimate the acquisition time for the acquisition task, including autofocus."""

        autofocus_time = 0
        if self.use_autofocus:
            rel_rng = SAFE_REL_RANGE_DEFAULT
            focus_rng = (self.focus.position.value["z"] + rel_rng[0], self.focus.position.value["z"] + rel_rng[1])
            autofocus_time = estimateAutoFocusTime(detector=self.streams[0].detector,
                                                        emt=None,
                                                        focus=self.focus,
                                                        rng_focus=focus_rng)

        if self.zparams:
            zlevels = self._generate_zlevels(zmin=self.zparams["zmin"],
                                             zmax=self.zparams["zmax"],
                                             zstep=self.zparams["zstep"])
            acq_time = estimateZStackAcquisitionTime(self.streams, zlevels)
        else:  # no zstack
            acq_time = estimateTime(self.streams)
        logging.debug(f"Estimated total acquisition time {acq_time}s, autofocus time {autofocus_time}s")
        return acq_time + autofocus_time

    def estimate_movement_time(self) -> float:
        """Estimate the movement time for the acquisition task."""

        # calculate the time to move between each position
        positions = []
        for f in self.features:
            if f.status.value == FEATURE_DEACTIVE:
                continue
            positions.append(get_feature_position_at_posture(pm=self.pm,
                                                             feature=f,
                                                             posture=FM_IMAGING))

        stage_movement_time = 0
        for start, end in zip(positions[0:-1], positions[1:]):
            stage_movement_time += estimate_stage_movement_time(
                                    stage=self.stage,
                                    start_pos=start, end_pos=end,
                                    axes=["x", "y", "z"], independent_axes=True)

        # add the time to wait for the stage to settle
        expected_stage_time = stage_movement_time + STAGE_WAIT_TIME * len(positions)
        logging.debug(f"Estimated total stage movement time {stage_movement_time}s")

        # estimate the time to move the objective
        expected_objective_time = 1 * len(positions) # 1 second for objective movement (estimated)
        logging.debug(f"Estimated total objective movement time {expected_objective_time}s")

        # total movement time
        expected_movement_time = expected_stage_time + expected_objective_time
        logging.debug(f"Estimated total movement time {expected_movement_time}s")
        return expected_movement_time

    def estimate_total_time(self) -> float:
        """Estimate the total time for the acquisition task."""
        n_active_features = sum(f.status.value != FEATURE_DEACTIVE for f in self.features)
        expected_movement_time = self.estimate_movement_time()
        expected_acq_time = self.estimate_acquisition_time()
        total_time = expected_acq_time * n_active_features + expected_movement_time
        logging.debug(f"Estimated total time {total_time}s for {n_active_features} features")
        return total_time

    def run(self) -> Tuple[List[model.DataArray], Exception]:
        """Run the acquisition task."""
        exp = None
        self._future._task_state = RUNNING
        self._future.set_progress(end=time.time() + self.estimate_total_time() + 2) # +2 for pessimistic margin
        try:
            with self._future._task_lock:
                if self._future._task_state == CANCELLED:
                    raise CancelledError()

                # move to FM IMAGING posture
                current_posture = self.pm.getCurrentPostureLabel()
                logging.debug(f"Current Posture: {POSITION_NAMES[current_posture]}")

                if current_posture != FM_IMAGING:
                    raise ValueError(f"Currently only supported when at {POSITION_NAMES[FM_IMAGING]} posture")
                    # TODO: enable this when the cryo switch is fixed
                    logging.debug(
                        f"Moving to {POSITION_NAMES[FM_IMAGING]} from {POSITION_NAMES[current_posture]}"
                    )
                    self._future.running_subf = self.pm.cryoSwitchSamplePosition(FM_IMAGING)
                    self._future.running_subf.result()

            for feature in self.features:
                logging.debug(f"starting acquisition task for {feature.name.value}")

                if feature.status.value == FEATURE_DEACTIVE:
                    logging.info(f"Skipping feature {feature.name.value} because it is deactivated")
                    continue

                # move to feature position
                self._move_to_site(feature)

                # acquire data
                self._acquire_feature(feature)

        except CancelledError:
            logging.debug("Stopping because acquisition was cancelled")
            raise
        except Exception as exp:
            logging.exception(f"The acquisition failed: {exp}")
            raise
        finally:
            self._future._task_state = FINISHED

        return [], exp

    def _export_data(self, feature: CryoFeature, data: List[model.DataArray]) -> None:
        """
        Called to export the acquired data.
        data: the returned data/images from the future
        """

        filename = add_feature_info_to_filename(feature, self.filename)

        # add feature name to the data description
        for d in data:
            name = feature.name.value
            status = feature.status.value
            d.metadata[model.MD_DESCRIPTION] = f"{name}-{status}-{d.metadata[model.MD_DESCRIPTION]}"

        self.exporter.export(filename, data)
        logging.info("Acquisition saved as file '%s'.", filename)


def acquire_at_features(
    features: List[CryoFeature],
    stage: model.Actuator,
    focus: model.Actuator,
    streams: List[Stream],
    filename: str,
    zparams: Dict[str, float] = {},
    settings_obs: SettingsObserver = None,
    use_autofocus: bool = False,
) -> futures.Future:
    """
    Acquire data at the given features.
    :param features: The features to acquire data at.
    :param stage: The stage to move to the features.
    :param focus: The focuser to move to the features.
    :param streams: The streams to acquire data from.
    :param filename: The filename to save the acquired data to.
    :param zparams: The z-levels parameters to acquire data at for each stream.
    :param settings_obs: The settings observer to use for the acquisition.
    :return: The future of the acquisition task.
    """
    # Create a future for the acquisition task
    future = model.ProgressiveFuture()
    task = CryoFeatureAcquisitionTask(
        future=future,
        features=features,
        stage=stage,
        focus=focus,
        streams=streams,
        filename=filename,
        zparams=zparams,
        settings_obs=settings_obs,
        use_autofocus=use_autofocus,
    )

    # Assign the cancellation function to the future
    future.task_canceller = task.cancel

    # set progress of the future
    future.set_end_time(time.time() + task.estimate_total_time())

    # assign the acquisition task to the future
    executeAsyncTask(future, task.run)

    return future<|MERGE_RESOLUTION|>--- conflicted
+++ resolved
@@ -144,10 +144,6 @@
         logging.info(f"Stage position for milling: {self.get_posture_position(MILLING)}")
         logging.info(f"Feature {self.name.value} is ready to mill.")
 
-<<<<<<< HEAD
-def get_feature_position_at_posture(pm: MicroscopePostureManager, feature: CryoFeature, posture: int, recalculate: bool = False) -> Dict[str, float]:
-    """Get the feature position at the given posture, if it doesn't exist, create it."""
-=======
 def get_feature_position_at_posture(pm: MicroscopePostureManager,
                                     feature: CryoFeature,
                                     posture: int,
@@ -158,7 +154,6 @@
     :param posture: the posture to get the position for
     :param recalculate: if True, force recalculate the position, otherwise use the existing one
     :return: the position for the given posture"""
->>>>>>> 64d9c6d8
     position = feature.get_posture_position(posture)
 
     # if the position doesn't exist at that posture, create it
