--- conflicted
+++ resolved
@@ -84,12 +84,6 @@
         # Grid centers in SEM range
         # Adjusted so that at init (0,0,0), it's at the Grid 1.
         SAMPLE_CENTERS: {"GRID 1": {'x': 0, 'y': 0, 'z': 32.e-3}, "GRID 2": {'x': 5.0e-3, 'y': 0, 'z': 32.e-3}},
-<<<<<<< HEAD
-        CALIB: {"version": "tfs_3", 
-                "dx": 0.0506252, "dy": 0.0049832,
-                "Sample pre-tilt":  0.6108652381980153, # 35°
-                "SEM-Eucentric-Focus": 7.0e-3},  # aqulios=7.0e-3, hydra=4.0e-3
-=======
         # Mirroring values between SEM - METEOR
         POS_COR: [0.0253126, 0.0024916],
         CALIB: {"version": "tfs_3", 
@@ -98,7 +92,6 @@
                 "use_linked_sem_focus_compensation": false,
                 "use_3d_transforms": false,
                 "use_scan_rotation": false,},
->>>>>>> de210047
         FAV_FM_POS_ACTIVE: {"rx": 0.12213888553625313  , "rz":  3.141592653589793}, # 7° - 270°
         FAV_SEM_POS_ACTIVE: {"rx": 0.6108652381980153, "rz": 0},  # pre-tilt 35°
         FAV_MILL_POS_ACTIVE: {"rx": 0.314159, "rz": 0},    # Note that milling angle (rx) can be changed per session
