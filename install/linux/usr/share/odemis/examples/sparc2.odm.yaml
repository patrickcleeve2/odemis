--- conflicted
+++ resolved
@@ -20,11 +20,6 @@
     affects: ["Camera"],
 }
 
-<<<<<<< HEAD
-#TODO add support for Power Control Unit
-
-# Quanta SEM driven via external X/Y connection, using a DAQ board
-=======
 "Power Control Unit": {
     class: powerctrl.PowerControlUnit,
     role: "power-control",
@@ -39,11 +34,7 @@
     }
 }
 
-# Can simulate a SEM connected to a DAQ board by using the comedi_test driver:
-# sudo modprobe comedi comedi_num_legacy_minors=4
-# sudo modprobe comedi_test
-# sudo comedi_config /dev/comedi0 comedi_test 1000000,1000000
->>>>>>> 667f3418
+# Quanta SEM driven via external X/Y connection, using a DAQ board
 "SEM Scan Interface": {
     class: semcomedi.SEMComedi,
     role: null,
@@ -106,11 +97,7 @@
     role: null,
     power_supplier: "Power Control Unit",
     init: {
-<<<<<<< HEAD
         port: "/dev/ttyPMT*",
-=======
-        port: "/dev/ttyPMT*", # for simulator
->>>>>>> 667f3418
         prot_time: 0.0002,  # s
         prot_curr: 50.e-6,  # A
     }
